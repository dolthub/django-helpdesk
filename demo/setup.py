--- conflicted
+++ resolved
@@ -13,11 +13,7 @@
 NAME = 'django-helpdesk-demodesk'
 DESCRIPTION = 'A demo Django project using django-helpdesk'
 README = open(os.path.join(here, 'README.rst')).read()
-<<<<<<< HEAD
 VERSION = '0.3.0.dev2'
-=======
-VERSION = '0.2.17'
->>>>>>> 6d538da0
 #VERSION = open(os.path.join(project_root, 'VERSION')).read().strip()
 AUTHOR = 'django-helpdesk team'
 URL = 'https://github.com/django-helpdesk/django-helpdesk'
@@ -26,10 +22,6 @@
                'Programming Language :: Python :: 3.5',
                'Programming Language :: Python :: 3.6',
                'Programming Language :: Python :: 3.7',
-<<<<<<< HEAD
-=======
-               'Framework :: Django :: 1.11',
->>>>>>> 6d538da0
                'Framework :: Django :: 2.0',
                'Framework :: Django :: 2.1',
                'Framework :: Django :: 2.2']
