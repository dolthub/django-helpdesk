"""
django-helpdesk - A Django powered ticket tracker for small enterprise.

(c) Copyright 2008 Jutda. All Rights Reserved. See LICENSE for details.

views/staff.py - The bulk of the application - provides most business logic and
                 renders all staff-facing views.
"""
from copy import deepcopy
import json

from django import VERSION as DJANGO_VERSION
from django.conf import settings
from django.contrib.auth import get_user_model
from django.contrib.auth.decorators import user_passes_test
from django.contrib.contenttypes.models import ContentType
from django.urls import reverse, reverse_lazy
from django.core.exceptions import ValidationError, PermissionDenied
from django.core.paginator import Paginator, EmptyPage, PageNotAnInteger
from django.db.models import Q
from django.http import HttpResponseRedirect, Http404, HttpResponse, JsonResponse
from django.shortcuts import render, get_object_or_404
from django.utils.dates import MONTHS_3
from django.utils.translation import ugettext as _
from django.utils.html import escape
from django import forms
from django.utils import timezone
from django.views.generic.edit import FormView, UpdateView

from helpdesk.query import (
    get_query_class,
    query_to_dict,
    query_to_base64,
    query_from_base64,
    apply_query,
)

from helpdesk.user import HelpdeskUser

from helpdesk.decorators import (
    helpdesk_staff_member_required, helpdesk_superuser_required,
    is_helpdesk_staff
)
from helpdesk.forms import (
    TicketForm, UserSettingsForm, EmailIgnoreForm, EditTicketForm, TicketCCForm,
    TicketCCEmailForm, TicketCCUserForm, EditFollowUpForm, TicketDependencyForm
)
from helpdesk.decorators import staff_member_required, superuser_required
from helpdesk.lib import (
    safe_template_context,
    process_attachments,
    queue_template_context,
    format_time_spent,
)
from helpdesk.models import (
    Ticket, Queue, FollowUp, TicketChange, PreSetReply, FollowUpAttachment, SavedSearch,
    IgnoreEmail, TicketCC, TicketDependency, UserSettings, KBItem,
)
from helpdesk import settings as helpdesk_settings
import helpdesk.views.abstract_views as abstract_views
from helpdesk.views.permissions import MustBeStaffMixin
from ..lib import format_time_spent

from rest_framework import viewsets, status
from rest_framework.response import Response
from rest_framework.decorators import api_view

from datetime import date, datetime, timedelta
import re


User = get_user_model()
Query = get_query_class()

if helpdesk_settings.HELPDESK_ALLOW_NON_STAFF_TICKET_UPDATE:
    # treat 'normal' users like 'staff'
    staff_member_required = user_passes_test(
        lambda u: u.is_authenticated and u.is_active)
else:
    staff_member_required = user_passes_test(
        lambda u: u.is_authenticated and u.is_active and u.is_staff)


User = get_user_model()


def _get_queue_choices(queues):
    """Return list of `choices` array for html form for given queues

    idea is to return only one choice if there is only one queue or add empty
    choice at the beginning of the list, if there are more queues
    """

<<<<<<< HEAD
    queue_choices = []
    if len(queues) > 1:
        queue_choices = [('', '--------')]
    queue_choices += [(q.id, q.title) for q in queues]
    return queue_choices
=======
def _is_my_ticket(user, ticket):
    """Check to see if the user has permission to access
    a ticket. If not then deny access."""
    if user.is_superuser or user.is_staff or (ticket.assigned_to and user.id == ticket.assigned_to.id):
        return True
    else:
        return False
>>>>>>> 5d70fc16


@helpdesk_staff_member_required
def dashboard(request):
    """
    A quick summary overview for users: A list of their own tickets, a table
    showing ticket counts by queue/status, and a list of unassigned tickets
    with options for them to 'Take' ownership of said tickets.
    """
    huser = HelpdeskUser(request.user)
    active_tickets = Ticket.objects.select_related('queue').exclude(
        status__in=[Ticket.CLOSED_STATUS, Ticket.RESOLVED_STATUS],
    )

    # open & reopened tickets, assigned to current user
    tickets = active_tickets.filter(
        assigned_to=request.user,
    )

    # closed & resolved tickets, assigned to current user
    tickets_closed_resolved = Ticket.objects.select_related('queue').filter(
        assigned_to=request.user,
        status__in=[Ticket.CLOSED_STATUS, Ticket.RESOLVED_STATUS])

    user_queues = huser.get_queues()

    unassigned_tickets = active_tickets.filter(
        assigned_to__isnull=True,
        kbitem__isnull=True,
        queue__in=user_queues
    )

    kbitems = huser.get_assigned_kb_items()

    # all tickets, reported by current user
    all_tickets_reported_by_current_user = ''
    email_current_user = request.user.email
    if email_current_user:
        all_tickets_reported_by_current_user = Ticket.objects.select_related('queue').filter(
            submitter_email=email_current_user,
        ).order_by('status')

    tickets_in_queues = Ticket.objects.filter(
        queue__in=user_queues,
    )
    basic_ticket_stats = calc_basic_ticket_stats(tickets_in_queues)

    # The following query builds a grid of queues & ticket statuses,
    # to be displayed to the user. EG:
    #          Open  Resolved
    # Queue 1    10     4
    # Queue 2     4    12

    queues = HelpdeskUser(request.user).get_queues().values_list('id', flat=True)

    from_clause = """FROM    helpdesk_ticket t,
                    helpdesk_queue q"""
    if queues:
        where_clause = """WHERE   q.id = t.queue_id AND
                        q.id IN (%s)""" % (",".join(("%d" % pk for pk in queues)))
    else:
        where_clause = """WHERE   q.id = t.queue_id"""

    # get user assigned tickets page
    paginator = Paginator(
        tickets, tickets_per_page)
    try:
        tickets = paginator.page(user_tickets_page)
    except PageNotAnInteger:
        tickets = paginator.page(1)
    except EmptyPage:
        tickets = paginator.page(
            paginator.num_pages)

    # get user completed tickets page
    paginator = Paginator(
        tickets_closed_resolved, tickets_per_page)
    try:
        tickets_closed_resolved = paginator.page(
            user_tickets_closed_resolved_page)
    except PageNotAnInteger:
        tickets_closed_resolved = paginator.page(1)
    except EmptyPage:
        tickets_closed_resolved = paginator.page(
            paginator.num_pages)

    # get user submitted tickets page
    paginator = Paginator(
        all_tickets_reported_by_current_user, tickets_per_page)
    try:
        all_tickets_reported_by_current_user = paginator.page(
            all_tickets_reported_by_current_user_page)
    except PageNotAnInteger:
        all_tickets_reported_by_current_user = paginator.page(1)
    except EmptyPage:
        all_tickets_reported_by_current_user = paginator.page(
            paginator.num_pages)

    return render(request, 'helpdesk/dashboard.html', {
        'user_tickets': tickets,
        'user_tickets_closed_resolved': tickets_closed_resolved,
        'unassigned_tickets': unassigned_tickets,
        'kbitems': kbitems,
        'all_tickets_reported_by_current_user': all_tickets_reported_by_current_user,
        'basic_ticket_stats': basic_ticket_stats,
    })


dashboard = staff_member_required(dashboard)


def ticket_perm_check(request, ticket):
    huser = HelpdeskUser(request.user)
    if not huser.can_access_queue(ticket.queue):
        raise PermissionDenied()
    if not huser.can_access_ticket(ticket):
        raise PermissionDenied()


@helpdesk_staff_member_required
def delete_ticket(request, ticket_id):
    ticket = get_object_or_404(Ticket, id=ticket_id)
    ticket_perm_check(request, ticket)

    if request.method == 'GET':
        return render(request, 'helpdesk/delete_ticket.html', {
            'ticket': ticket,
        })
    else:
        ticket.delete()
        return HttpResponseRedirect(reverse('helpdesk:home'))


delete_ticket = staff_member_required(delete_ticket)


@helpdesk_staff_member_required
def followup_edit(request, ticket_id, followup_id):
    """Edit followup options with an ability to change the ticket."""
    followup = get_object_or_404(FollowUp, id=followup_id)
    ticket = get_object_or_404(Ticket, id=ticket_id)
    ticket_perm_check(request, ticket)

    if request.method == 'GET':
        form = EditFollowUpForm(initial={
            'title': escape(followup.title),
            'ticket': followup.ticket,
            'comment': escape(followup.comment),
            'public': followup.public,
            'new_status': followup.new_status,
            'time_spent': format_time_spent(followup.time_spent),
        })

        ticketcc_string, show_subscribe = \
            return_ticketccstring_and_show_subscribe(request.user, ticket)

        return render(request, 'helpdesk/followup_edit.html', {
            'followup': followup,
            'ticket': ticket,
            'form': form,
            'ticketcc_string': ticketcc_string,
        })
    elif request.method == 'POST':
        form = EditFollowUpForm(request.POST)
        if form.is_valid():
            title = form.cleaned_data['title']
            _ticket = form.cleaned_data['ticket']
            comment = form.cleaned_data['comment']
            public = form.cleaned_data['public']
            new_status = form.cleaned_data['new_status']
            time_spent = form.cleaned_data['time_spent']
            # will save previous date
            old_date = followup.date
            new_followup = FollowUp(title=title, date=old_date, ticket=_ticket,
                                    comment=comment, public=public,
                                    new_status=new_status,
                                    time_spent=time_spent)
            # keep old user if one did exist before.
            if followup.user:
                new_followup.user = followup.user
            new_followup.save()
            # get list of old attachments & link them to new_followup
            attachments = FollowUpAttachment.objects.filter(followup=followup)
            for attachment in attachments:
                attachment.followup = new_followup
                attachment.save()
            # delete old followup
            followup.delete()
        return HttpResponseRedirect(reverse('helpdesk:view', args=[ticket.id]))


followup_edit = staff_member_required(followup_edit)


@helpdesk_staff_member_required
def followup_delete(request, ticket_id, followup_id):
    """followup delete for superuser"""

    ticket = get_object_or_404(Ticket, id=ticket_id)
    if not request.user.is_superuser:
        return HttpResponseRedirect(reverse('helpdesk:view', args=[ticket.id]))

    followup = get_object_or_404(FollowUp, id=followup_id)
    followup.delete()
    return HttpResponseRedirect(reverse('helpdesk:view', args=[ticket.id]))


followup_delete = staff_member_required(followup_delete)


@helpdesk_staff_member_required
def view_ticket(request, ticket_id):
    ticket = get_object_or_404(Ticket, id=ticket_id)
    ticket_perm_check(request, ticket)

    if 'take' in request.GET:
        # Allow the user to assign the ticket to themselves whilst viewing it.

        # Trick the update_ticket() view into thinking it's being called with
        # a valid POST.
        request.POST = {
            'owner': request.user.id,
            'public': 1,
            'title': ticket.title,
            'comment': ''
        }
        return update_ticket(request, ticket_id)

    if 'subscribe' in request.GET:
        # Allow the user to subscribe him/herself to the ticket whilst viewing it.
        ticket_cc, show_subscribe = \
            return_ticketccstring_and_show_subscribe(request.user, ticket)
        if show_subscribe:
            subscribe_staff_member_to_ticket(ticket, request.user)
            return HttpResponseRedirect(reverse('helpdesk:view', args=[ticket.id]))

    if 'close' in request.GET and ticket.status == Ticket.RESOLVED_STATUS:
        if not ticket.assigned_to:
            owner = 0
        else:
            owner = ticket.assigned_to.id

        # Trick the update_ticket() view into thinking it's being called with
        # a valid POST.
        request.POST = {
            'new_status': Ticket.CLOSED_STATUS,
            'public': 1,
            'owner': owner,
            'title': ticket.title,
            'comment': _('Accepted resolution and closed ticket'),
        }

        return update_ticket(request, ticket_id)

    if helpdesk_settings.HELPDESK_STAFF_ONLY_TICKET_OWNERS:
        users = User.objects.filter(is_active=True, is_staff=True).order_by(User.USERNAME_FIELD)
    else:
        users = User.objects.filter(is_active=True).order_by(User.USERNAME_FIELD)

    queues = HelpdeskUser(request.user).get_queues()
    queue_choices = _get_queue_choices(queues)
    # TODO: shouldn't this template get a form to begin with?
    form = TicketForm(initial={'due_date': ticket.due_date},
                      queue_choices=queue_choices)

    ticketcc_string, show_subscribe = \
        return_ticketccstring_and_show_subscribe(request.user, ticket)

    submitter_userprofile = ticket.get_submitter_userprofile()
    if submitter_userprofile is not None:
        content_type = ContentType.objects.get_for_model(submitter_userprofile)
        submitter_userprofile_url = reverse(
            'admin:{app}_{model}_change'.format(app=content_type.app_label, model=content_type.model),
            kwargs={'object_id': submitter_userprofile.id}
        )
    else:
        submitter_userprofile_url = None
    return render(request, 'helpdesk/ticket.html', {
        'ticket': ticket,
        'submitter_userprofile_url': submitter_userprofile_url,
        'form': form,
        'active_users': users,
        'priorities': Ticket.PRIORITY_CHOICES,
        'preset_replies': PreSetReply.objects.filter(
            Q(queues=ticket.queue) | Q(queues__isnull=True)),
        'ticketcc_string': ticketcc_string,
        'SHOW_SUBSCRIBE': show_subscribe,
    })


def return_ticketccstring_and_show_subscribe(user, ticket):
    """used in view_ticket() and followup_edit()"""
    # create the ticketcc_string and check whether current user is already
    # subscribed
    username = user.get_username().upper()
    useremail = user.email.upper()
    strings_to_check = list()
    strings_to_check.append(username)
    strings_to_check.append(useremail)

    ticketcc_string = ''
    all_ticketcc = ticket.ticketcc_set.all()
    counter_all_ticketcc = len(all_ticketcc) - 1
    show_subscribe = True
    for i, ticketcc in enumerate(all_ticketcc):
        ticketcc_this_entry = str(ticketcc.display)
        ticketcc_string += ticketcc_this_entry
        if i < counter_all_ticketcc:
            ticketcc_string += ', '
        if strings_to_check.__contains__(ticketcc_this_entry.upper()):
            show_subscribe = False

    # check whether current user is a submitter or assigned to ticket
    assignedto_username = str(ticket.assigned_to).upper()
    strings_to_check = list()
    if ticket.submitter_email is not None:
        submitter_email = ticket.submitter_email.upper()
        strings_to_check.append(submitter_email)
    strings_to_check.append(assignedto_username)
    if strings_to_check.__contains__(username) or strings_to_check.__contains__(useremail):
        show_subscribe = False

    return ticketcc_string, show_subscribe


def subscribe_to_ticket_updates(ticket, user=None, email=None, can_view=True, can_update=False):

    if ticket is not None:

        queryset = TicketCC.objects.filter(ticket=ticket, user=user, email=email)

        # Don't create duplicate entries for subscribers
        if queryset.count() > 0:
            return queryset.first()

        if user is None and len(email) < 5:
            raise ValidationError(
                _('When you add somebody on Cc, you must provide either a User or a valid email. Email: %s' % email)
            )

        ticketcc = TicketCC(
            ticket=ticket,
            user=user,
            email=email,
            can_view=can_view,
            can_update=can_update
        )
        ticketcc.save()

        return ticketcc


def subscribe_staff_member_to_ticket(ticket, user, email=''):
    """used in view_ticket() and update_ticket()"""
    return subscribe_to_ticket_updates(ticket=ticket, user=user, email=email, can_view=can_view, can_update=can_update)


def update_ticket(request, ticket_id, public=False):

    ticket = None

    if not (public or (
            request.user.is_authenticated and
            request.user.is_active and (
                is_helpdesk_staff(request.user) or
                helpdesk_settings.HELPDESK_ALLOW_NON_STAFF_TICKET_UPDATE))):

        key = request.POST.get('key')
        email = request.POST.get('mail')

        if key and email:
            ticket = Ticket.objects.get(
                id=ticket_id,
                submitter_email__iexact=email,
                secret_key__iexact=key
            )

        if not ticket:
            return HttpResponseRedirect(
                '%s?next=%s' % (reverse('helpdesk:login'), request.path)
            )

    if not ticket:
        ticket = get_object_or_404(Ticket, id=ticket_id)

    date_re = re.compile(
        r'(?P<month>\d{1,2})/(?P<day>\d{1,2})/(?P<year>\d{4})$'
    )

    comment = request.POST.get('comment', '')
    new_status = int(request.POST.get('new_status', ticket.status))
    title = request.POST.get('title', '')
    public = request.POST.get('public', False)
    owner = int(request.POST.get('owner', -1))
    priority = int(request.POST.get('priority', ticket.priority))
    due_date_year = int(request.POST.get('due_date_year', 0))
    due_date_month = int(request.POST.get('due_date_month', 0))
    due_date_day = int(request.POST.get('due_date_day', 0))
    if request.POST.get("time_spent"):
        (hours, minutes) = [int(f) for f in request.POST.get("time_spent").split(":")]
        time_spent = timedelta(hours=hours, minutes=minutes)
    else:
        time_spent = None
    # NOTE: jQuery's default for dates is mm/dd/yy
    # very US-centric but for now that's the only format supported
    # until we clean up code to internationalize a little more
    due_date = request.POST.get('due_date', None) or None

    if due_date is not None:
        # based on Django code to parse dates:
        # https://docs.djangoproject.com/en/2.0/_modules/django/utils/dateparse/
        match = date_re.match(due_date)
        if match:
            kw = {k: int(v) for k, v in match.groupdict().items()}
            due_date = date(**kw)
    else:
        # old way, probably deprecated?
        if not (due_date_year and due_date_month and due_date_day):
            due_date = ticket.due_date
        else:
            # NOTE: must be an easier way to create a new date than doing it this way?
            if ticket.due_date:
                due_date = ticket.due_date
            else:
                due_date = timezone.now()
            due_date = due_date.replace(due_date_year, due_date_month, due_date_day)

    no_changes = all([
        not request.FILES,
        not comment,
        new_status == ticket.status,
        title == ticket.title,
        priority == int(ticket.priority),
        due_date == ticket.due_date,
        (owner == -1) or (not owner and not ticket.assigned_to) or
        (owner and User.objects.get(id=owner) == ticket.assigned_to),
    ])
    if no_changes:
        return return_to_ticket(request.user, helpdesk_settings, ticket)

    # We need to allow the 'ticket' and 'queue' contexts to be applied to the
    # comment.
    context = safe_template_context(ticket)

    from django.template import engines
    template_func = engines['django'].from_string
    # this prevents system from trying to render any template tags
    # broken into two stages to prevent changes from first replace being themselves
    # changed by the second replace due to conflicting syntax
    comment = comment.replace('{%', 'X-HELPDESK-COMMENT-VERBATIM').replace('%}', 'X-HELPDESK-COMMENT-ENDVERBATIM')
    comment = comment.replace('X-HELPDESK-COMMENT-VERBATIM', '{% verbatim %}{%').replace('X-HELPDESK-COMMENT-ENDVERBATIM', '%}{% endverbatim %}')
    # render the neutralized template
    comment = template_func(comment).render(context)

    if owner == -1 and ticket.assigned_to:
        owner = ticket.assigned_to.id

    f = FollowUp(ticket=ticket, date=timezone.now(), comment=comment,
                 time_spent=time_spent)

    if is_helpdesk_staff(request.user):
        f.user = request.user

    f.public = public

    reassigned = False

    old_owner = ticket.assigned_to
    if owner != -1:
        if owner != 0 and ((ticket.assigned_to and owner != ticket.assigned_to.id) or not ticket.assigned_to):
            new_user = User.objects.get(id=owner)
            f.title = _('Assigned to %(username)s') % {
                'username': new_user.get_username(),
            }
            ticket.assigned_to = new_user
            reassigned = True
        # user changed owner to 'unassign'
        elif owner == 0 and ticket.assigned_to is not None:
            f.title = _('Unassigned')
            ticket.assigned_to = None

    old_status_str = ticket.get_status_display()
    old_status = ticket.status
    if new_status != ticket.status:
        ticket.status = new_status
        ticket.save()
        f.new_status = new_status
        ticket_status_changed = True
        if f.title:
            f.title += ' and %s' % ticket.get_status_display()
        else:
            f.title = '%s' % ticket.get_status_display()

    if not f.title:
        if f.comment:
            f.title = _('Comment')
        else:
            f.title = _('Updated')

    f.save()

    files = []
    if request.FILES:
        files = process_attachments(f, request.FILES.getlist('attachment'))

    if title and title != ticket.title:
        c = TicketChange(
            followup=f,
            field=_('Title'),
            old_value=ticket.title,
            new_value=title,
        )
        c.save()
        ticket.title = title

    if new_status != old_status:
        c = TicketChange(
            followup=f,
            field=_('Status'),
            old_value=old_status_str,
            new_value=ticket.get_status_display(),
        )
        c.save()

    if ticket.assigned_to != old_owner:
        c = TicketChange(
            followup=f,
            field=_('Owner'),
            old_value=old_owner,
            new_value=ticket.assigned_to,
        )
        c.save()

    if priority != ticket.priority:
        c = TicketChange(
            followup=f,
            field=_('Priority'),
            old_value=ticket.priority,
            new_value=priority,
        )
        c.save()
        ticket.priority = priority

    if due_date != ticket.due_date:
        c = TicketChange(
            followup=f,
            field=_('Due on'),
            old_value=ticket.due_date,
            new_value=due_date,
        )
        c.save()
        ticket.due_date = due_date

    if new_status in (Ticket.RESOLVED_STATUS, Ticket.CLOSED_STATUS):
        if new_status == Ticket.RESOLVED_STATUS or ticket.resolution is None:
            ticket.resolution = comment

    # ticket might have changed above, so we re-instantiate context with the
    # (possibly) updated ticket.
    context = safe_template_context(ticket)
    context.update(
        resolution=ticket.resolution,
        comment=f.comment,
    )

    messages_sent_to = set()
    try:
        messages_sent_to.add(request.user.email)
    except AttributeError:
        pass
    if public and (f.comment or (
        f.new_status in (Ticket.RESOLVED_STATUS,
                         Ticket.CLOSED_STATUS))):
        if f.new_status == Ticket.RESOLVED_STATUS:
            template = 'resolved_'
        elif f.new_status == Ticket.CLOSED_STATUS:
            template = 'closed_'
        else:
            template = 'updated_'

        roles = {
            'submitter': (template + 'submitter', context),
            'ticket_cc': (template + 'cc', context),
        }
        if ticket.assigned_to and ticket.assigned_to.usersettings_helpdesk.email_on_ticket_change:
            roles['assigned_to'] = (template + 'cc', context)
        messages_sent_to.update(ticket.send(roles, dont_send_to=messages_sent_to, fail_silently=True, files=files,))

    if reassigned:
        template_staff = 'assigned_owner'
    elif f.new_status == Ticket.RESOLVED_STATUS:
        template_staff = 'resolved_owner'
    elif f.new_status == Ticket.CLOSED_STATUS:
        template_staff = 'closed_owner'
    else:
        template_staff = 'updated_owner'

    if ticket.assigned_to and (ticket.assigned_to.usersettings_helpdesk.email_on_ticket_change or (reassigned and ticket.assigned_to.usersettings_helpdesk.email_on_ticket_assigned)):
        messages_sent_to.update(ticket.send(
            {'assigned_to': (template_staff, context)},
            dont_send_to=messages_sent_to,
            fail_silently=True,
            files=files,
        ))

    if reassigned:
        template_cc = 'assigned_cc'
    elif f.new_status == Ticket.RESOLVED_STATUS:
        template_cc = 'resolved_cc'
    elif f.new_status == Ticket.CLOSED_STATUS:
        template_cc = 'closed_cc'
    else:
        template_cc = 'updated_cc'

    messages_sent_to.update(ticket.send(
        {'ticket_cc': (template_cc, context)},
        dont_send_to=messages_sent_to,
        fail_silently=True,
        files=files,
    ))

    ticket.save()

    # auto subscribe user if enabled
    if helpdesk_settings.HELPDESK_AUTO_SUBSCRIBE_ON_TICKET_RESPONSE and request.user.is_authenticated:
        ticketcc_string, SHOW_SUBSCRIBE = return_ticketccstring_and_show_subscribe(request.user, ticket)
        if SHOW_SUBSCRIBE:
            subscribe_staff_member_to_ticket(ticket, request.user)

    return return_to_ticket(request.user, helpdesk_settings, ticket)


def return_to_ticket(user, helpdesk_settings, ticket):
    """Helper function for update_ticket"""

    if is_helpdesk_staff(user):
        return HttpResponseRedirect(ticket.get_absolute_url())
    else:
        return HttpResponseRedirect(ticket.ticket_url)


@helpdesk_staff_member_required
def mass_update(request):
    tickets = request.POST.getlist('ticket_id')
    action = request.POST.get('action', None)
    if not (tickets and action):
        return HttpResponseRedirect(reverse('helpdesk:list'))

    if action.startswith('assign_'):
        parts = action.split('_')
        user = User.objects.get(id=parts[1])
        action = 'assign'
    if action == 'kbitem_none':
        kbitem = None
        action = 'set_kbitem'
    if action.startswith('kbitem_'):
        parts = action.split('_')
        kbitem = KBItem.objects.get(id=parts[1])
        action = 'set_kbitem'
    elif action == 'take':
        user = request.user
        action = 'assign'

    huser = HelpdeskUser(request.user)
    for t in Ticket.objects.filter(id__in=tickets):
        if not huser.can_access_queue(t.queue):
            continue

        if action == 'assign' and t.assigned_to != user:
            t.assigned_to = user
            t.save()
            f = FollowUp(ticket=t,
                         date=timezone.now(),
                         title=_('Assigned to %(username)s in bulk update' % {
                             'username': user.get_username()
                         }),
                         public=True,
                         user=request.user)
            f.save()
        elif action == 'unassign' and t.assigned_to is not None:
            t.assigned_to = None
            t.save()
            f = FollowUp(ticket=t,
                         date=timezone.now(),
                         title=_('Unassigned in bulk update'),
                         public=True,
                         user=request.user)
            f.save()
        elif action == 'set_kbitem':
            t.kbitem = kbitem
            t.save()
            f = FollowUp(ticket=t,
                         date=timezone.now(),
                         title=_('KBItem set in bulk update'),
                         public=False,
                         user=request.user)
            f.save()
        elif action == 'close' and t.status != Ticket.CLOSED_STATUS:
            t.status = Ticket.CLOSED_STATUS
            t.save()
            f = FollowUp(ticket=t,
                         date=timezone.now(),
                         title=_('Closed in bulk update'),
                         public=False,
                         user=request.user,
                         new_status=Ticket.CLOSED_STATUS)
            f.save()
        elif action == 'close_public' and t.status != Ticket.CLOSED_STATUS:
            t.status = Ticket.CLOSED_STATUS
            t.save()
            f = FollowUp(ticket=t,
                         date=timezone.now(),
                         title=_('Closed in bulk update'),
                         public=True,
                         user=request.user,
                         new_status=Ticket.CLOSED_STATUS)
            f.save()
            # Send email to Submitter, Owner, Queue CC
            context = safe_template_context(t)
            context.update(resolution=t.resolution,
                           queue=queue_template_context(t.queue))

            messages_sent_to = set()
            try:
                messages_sent_to.add(request.user.email)
            except AttributeError:
                pass

            roles = {
                'submitter': ('closed_submitter', context),
                'ticket_cc': ('closed_cc', context),
            }
            if ticket.assigned_to and ticket.assigned_to.usersettings_helpdesk.email_on_ticket_change:
                roles['assigned_to'] = ('closed_owner', context),

            messages_sent_to.update(t.send(
                roles,
                dont_send_to=messages_sent_to,
                fail_silently=True,
            ))

        elif action == 'delete':
            t.delete()

    return HttpResponseRedirect(reverse('helpdesk:list'))


mass_update = staff_member_required(mass_update)


@helpdesk_staff_member_required
def ticket_list(request):
    context = {}

    huser = HelpdeskUser(request.user)

    # Query_params will hold a dictionary of parameters relating to
    # a query, to be saved if needed:
    query_params = {
        'filtering': {},
        'filtering_or': {},
        'sorting': None,
        'sortreverse': False,
        'search_string': '',
    }
    default_query_params = {
        'filtering': {
            'status__in': [1, 2],
        },
        'sorting': 'created',
        'search_string': '',
        'sortreverse': False,
    }

    # If the user is coming from the header/navigation search box, lets' first
    # look at their query to see if they have entered a valid ticket number. If
    # they have, just redirect to that ticket number. Otherwise, we treat it as
    # a keyword search.

    if request.GET.get('search_type', None) == 'header':
        query = request.GET.get('q')
        filter = None
        if query.find('-') > 0:
            try:
                queue, id = Ticket.queue_and_id_from_query(query)
                id = int(id)
            except ValueError:
                id = None

            if id:
                filter = {'queue__slug': queue, 'id': id}
        else:
            try:
                query = int(query)
            except ValueError:
                query = None

            if query:
                filter = {'id': int(query)}

        if filter:
            try:
                ticket = huser.get_tickets_in_queues().get(**filter)
                return HttpResponseRedirect(ticket.staff_url)
            except Ticket.DoesNotExist:
                # Go on to standard keyword searching
                pass

    try:
        saved_query, query_params = load_saved_query(request, query_params)
    except QueryLoadError:
        return HttpResponseRedirect(reverse('helpdesk:list'))

    if saved_query:
        pass
    elif not {'queue', 'assigned_to', 'status', 'q', 'sort', 'sortreverse', 'kbitem'}.intersection(request.GET):
        # Fall-back if no querying is being done
        all_queues = Queue.objects.all()
        query_params = deepcopy(default_query_params)
    else:
        filter_in_params = [
            ('queue', 'queue__id__in'),
            ('assigned_to', 'assigned_to__id__in'),
            ('status', 'status__in'),
            ('kbitem', 'kbitem__in'),
        ]
        filter_null_params = dict([
            ('queue', 'queue__id__isnull'),
            ('assigned_to', 'assigned_to__id__isnull'),
            ('status', 'status__isnull'),
            ('kbitem', 'kbitem__isnull'),
        ])
        for param, filter_command in filter_in_params:
            if not request.GET.get(param) is None:
                patterns = request.GET.getlist(param)
                try:
                    pattern_pks = [int(pattern) for pattern in patterns]
                    if -1 in pattern_pks:
                        query_params['filtering_or'][filter_null_params[param]] = True
                    else:
                        query_params['filtering_or'][filter_command] = pattern_pks
                    query_params['filtering'][filter_command] = pattern_pks
                except ValueError:
                    pass

        date_from = request.GET.get('date_from')
        if date_from:
            query_params['filtering']['created__gte'] = date_from

        date_to = request.GET.get('date_to')
        if date_to:
            query_params['filtering']['created__lte'] = date_to

        # KEYWORD SEARCHING
        q = request.GET.get('q', '')
        context['query'] = q
        query_params['search_string'] = q

        # SORTING
        sort = request.GET.get('sort', None)
        if sort not in ('status', 'assigned_to', 'created', 'title', 'queue', 'priority', 'kbitem'):
            sort = 'created'
        query_params['sorting'] = sort

        sortreverse = request.GET.get('sortreverse', None)
        query_params['sortreverse'] = sortreverse

    urlsafe_query = query_to_base64(query_params)

    Query(huser, base64query=urlsafe_query).refresh_query()

    user_saved_queries = SavedSearch.objects.filter(Q(user=request.user) | Q(shared__exact=True))

    search_message = ''
    if query_params['search_string'] and settings.DATABASES['default']['ENGINE'].endswith('sqlite'):
        search_message = _(
            '<p><strong>Note:</strong> Your keyword search is case sensitive '
            'because of your database. This means the search will <strong>not</strong> '
            'be accurate. By switching to a different database system you will gain '
            'better searching! For more information, read the '
            '<a href="http://docs.djangoproject.com/en/dev/ref/databases/#sqlite-string-matching">'
            'Django Documentation on string matching in SQLite</a>.')

    kbitem_choices = [(item.pk, str(item)) for item in KBItem.objects.all()]

    return render(request, 'helpdesk/ticket_list.html', dict(
        context,
        default_tickets_per_page=request.user.usersettings_helpdesk.tickets_per_page,
        user_choices=User.objects.filter(is_active=True, is_staff=True),
        kb_items=KBItem.objects.all(),
        queue_choices=huser.get_queues(),
        status_choices=Ticket.STATUS_CHOICES,
        kbitem_choices=kbitem_choices,
        urlsafe_query=urlsafe_query,
        user_saved_queries=user_saved_queries,
        query_params=query_params,
        from_saved_query=saved_query is not None,
        saved_query=saved_query,
        search_message=search_message,
    ))


ticket_list = staff_member_required(ticket_list)


class QueryLoadError(Exception):
    pass


def load_saved_query(request, query_params=None):
    saved_query = None

    if request.GET.get('saved_query', None):
        try:
            saved_query = SavedSearch.objects.get(pk=request.GET.get('saved_query'))
        except SavedSearch.DoesNotExist:
            raise QueryLoadError()
        if not (saved_query.shared or saved_query.user == request.user):
            raise QueryLoadError()

        try:
            # we get a string like: b'stuff'
            # so leave of the first two chars (b') and last (')
            if saved_query.query.startswith('b\''):
                b64query = saved_query.query[2:-1]
            else:
                b64query = saved_query.query
            query_params = query_from_base64(b64query)
        except json.JSONDecodeError:
            raise QueryLoadError()
    return (saved_query, query_params)


@helpdesk_staff_member_required
@api_view(['GET'])
def datatables_ticket_list(request, query):
    """
    Datatable on ticket_list.html uses this view from to get objects to display
    on the table. query_tickets_by_args is at lib.py, DatatablesTicketSerializer is in
    serializers.py. The serializers and this view use django-rest_framework methods
    """
    query = Query(HelpdeskUser(request.user), base64query=query)
    result = query.get_datatables_context(**request.query_params)
    return (JsonResponse(result, status=status.HTTP_200_OK))


@helpdesk_staff_member_required
@api_view(['GET'])
def timeline_ticket_list(request, query):
    query = Query(HelpdeskUser(request.user), base64query=query)
    return (JsonResponse(query.get_timeline_context(), status=status.HTTP_200_OK))


@helpdesk_staff_member_required
def edit_ticket(request, ticket_id):
    ticket = get_object_or_404(Ticket, id=ticket_id)
    ticket_perm_check(request, ticket)

    if request.method == 'POST':
        form = EditTicketForm(request.POST, instance=ticket)
        if form.is_valid():
            ticket = form.save()
            return HttpResponseRedirect(ticket.get_absolute_url())
    else:
        form = EditTicketForm(instance=ticket)

    return render(request, 'helpdesk/edit_ticket.html', {'form': form, 'ticket': ticket})


edit_ticket = staff_member_required(edit_ticket)


class CreateTicketView(MustBeStaffMixin, abstract_views.AbstractCreateTicketMixin, FormView):
    template_name = 'helpdesk/create_ticket.html'
    form_class = TicketForm

    def get_initial(self):
        initial_data = super().get_initial()
        return initial_data

    def get_form_kwargs(self):
        kwargs = super().get_form_kwargs()
        queues = HelpdeskUser(self.request.user).get_queues()
        kwargs["queue_choices"] = _get_queue_choices(queues)
        return kwargs

    def form_valid(self, form):
        self.ticket = form.save(user=self.request.user if self.request.user.is_authenticated else None)
        return super().form_valid(form)

    def get_success_url(self):
        request = self.request
        if HelpdeskUser(request.user).can_access_queue(self.ticket.queue):
            return self.ticket.get_absolute_url()
        else:
            return reverse('helpdesk:dashboard')


@helpdesk_staff_member_required
def raw_details(request, type):
    # TODO: This currently only supports spewing out 'PreSetReply' objects,
    # in the future it needs to be expanded to include other items. All it
    # does is return a plain-text representation of an object.

    if type not in ('preset',):
        raise Http404

    if type == 'preset' and request.GET.get('id', False):
        try:
            preset = PreSetReply.objects.get(id=request.GET.get('id'))
            return HttpResponse(preset.body)
        except PreSetReply.DoesNotExist:
            raise Http404

    raise Http404


raw_details = staff_member_required(raw_details)


@helpdesk_staff_member_required
def hold_ticket(request, ticket_id, unhold=False):
    ticket = get_object_or_404(Ticket, id=ticket_id)
    ticket_perm_check(request, ticket)

    if unhold:
        ticket.on_hold = False
        title = _('Ticket taken off hold')
    else:
        ticket.on_hold = True
        title = _('Ticket placed on hold')

    f = FollowUp(
        ticket=ticket,
        user=request.user,
        title=title,
        date=timezone.now(),
        public=True,
    )
    f.save()

    ticket.save()

    return HttpResponseRedirect(ticket.get_absolute_url())


hold_ticket = staff_member_required(hold_ticket)


@helpdesk_staff_member_required
def unhold_ticket(request, ticket_id):
    return hold_ticket(request, ticket_id, unhold=True)


unhold_ticket = staff_member_required(unhold_ticket)


@helpdesk_staff_member_required
def rss_list(request):
    return render(request, 'helpdesk/rss_list.html', {'queues': Queue.objects.all()})


rss_list = staff_member_required(rss_list)


@helpdesk_staff_member_required
def report_index(request):
    number_tickets = Ticket.objects.all().count()
    saved_query = request.GET.get('saved_query', None)

    user_queues = HelpdeskUser(request.user).get_queues()
    Tickets = Ticket.objects.filter(queue__in=user_queues)
    basic_ticket_stats = calc_basic_ticket_stats(Tickets)

    # The following query builds a grid of queues & ticket statuses,
    # to be displayed to the user. EG:
    #          Open  Resolved
    # Queue 1    10     4
    # Queue 2     4    12
    Queues = user_queues if user_queues else Queue.objects.all()

    dash_tickets = []
    for queue in Queues:
        dash_ticket = {
            'queue': queue.id,
            'name': queue.title,
            'open': queue.ticket_set.filter(status__in=[1, 2]).count(),
            'resolved': queue.ticket_set.filter(status=3).count(),
            'closed': queue.ticket_set.filter(status=4).count(),
            'time_spent': format_time_spent(queue.time_spent),
            'dedicated_time': format_time_spent(queue.dedicated_time)
        }
        dash_tickets.append(dash_ticket)

    return render(request, 'helpdesk/report_index.html', {
        'number_tickets': number_tickets,
        'saved_query': saved_query,
        'basic_ticket_stats': basic_ticket_stats,
        'dash_tickets': dash_tickets,
    })


report_index = staff_member_required(report_index)


@helpdesk_staff_member_required
def run_report(request, report):
    if Ticket.objects.all().count() == 0 or report not in (
            'queuemonth', 'usermonth', 'queuestatus', 'queuepriority', 'userstatus',
            'userpriority', 'userqueue', 'daysuntilticketclosedbymonth'):
        return HttpResponseRedirect(reverse("helpdesk:report_index"))

    report_queryset = Ticket.objects.all().select_related().filter(
        queue__in=HelpdeskUser(request.user).get_queues()
    )

    try:
        saved_query, query_params = load_saved_query(request)
    except QueryLoadError:
        return HttpResponseRedirect(reverse('helpdesk:report_index'))

    if request.GET.get('saved_query', None):
        report_queryset = apply_query(report_queryset, query_params)

    from collections import defaultdict
    summarytable = defaultdict(int)
    # a second table for more complex queries
    summarytable2 = defaultdict(int)

    def month_name(m):
        MONTHS_3[m].title()

    first_ticket = Ticket.objects.all().order_by('created')[0]
    first_month = first_ticket.created.month
    first_year = first_ticket.created.year

    last_ticket = Ticket.objects.all().order_by('-created')[0]
    last_month = last_ticket.created.month
    last_year = last_ticket.created.year

    periods = []
    year, month = first_year, first_month
    working = True
    periods.append("%s-%s" % (year, month))

    while working:
        month += 1
        if month > 12:
            year += 1
            month = 1
        if (year > last_year) or (month > last_month and year >= last_year):
            working = False
        periods.append("%s-%s" % (year, month))

    if report == 'userpriority':
        title = _('User by Priority')
        col1heading = _('User')
        possible_options = [t[1].title() for t in Ticket.PRIORITY_CHOICES]
        charttype = 'bar'

    elif report == 'userqueue':
        title = _('User by Queue')
        col1heading = _('User')
        queue_options = HelpdeskUser(request.user).get_queues()
        possible_options = [q.title for q in queue_options]
        charttype = 'bar'

    elif report == 'userstatus':
        title = _('User by Status')
        col1heading = _('User')
        possible_options = [s[1].title() for s in Ticket.STATUS_CHOICES]
        charttype = 'bar'

    elif report == 'usermonth':
        title = _('User by Month')
        col1heading = _('User')
        possible_options = periods
        charttype = 'date'

    elif report == 'queuepriority':
        title = _('Queue by Priority')
        col1heading = _('Queue')
        possible_options = [t[1].title() for t in Ticket.PRIORITY_CHOICES]
        charttype = 'bar'

    elif report == 'queuestatus':
        title = _('Queue by Status')
        col1heading = _('Queue')
        possible_options = [s[1].title() for s in Ticket.STATUS_CHOICES]
        charttype = 'bar'

    elif report == 'queuemonth':
        title = _('Queue by Month')
        col1heading = _('Queue')
        possible_options = periods
        charttype = 'date'

    elif report == 'daysuntilticketclosedbymonth':
        title = _('Days until ticket closed by Month')
        col1heading = _('Queue')
        possible_options = periods
        charttype = 'date'

    metric3 = False
    for ticket in report_queryset:
        if report == 'userpriority':
            metric1 = u'%s' % ticket.get_assigned_to
            metric2 = u'%s' % ticket.get_priority_display()

        elif report == 'userqueue':
            metric1 = u'%s' % ticket.get_assigned_to
            metric2 = u'%s' % ticket.queue.title

        elif report == 'userstatus':
            metric1 = u'%s' % ticket.get_assigned_to
            metric2 = u'%s' % ticket.get_status_display()

        elif report == 'usermonth':
            metric1 = u'%s' % ticket.get_assigned_to
            metric2 = u'%s-%s' % (ticket.created.year, ticket.created.month)

        elif report == 'queuepriority':
            metric1 = u'%s' % ticket.queue.title
            metric2 = u'%s' % ticket.get_priority_display()

        elif report == 'queuestatus':
            metric1 = u'%s' % ticket.queue.title
            metric2 = u'%s' % ticket.get_status_display()

        elif report == 'queuemonth':
            metric1 = u'%s' % ticket.queue.title
            metric2 = u'%s-%s' % (ticket.created.year, ticket.created.month)

        elif report == 'daysuntilticketclosedbymonth':
            metric1 = u'%s' % ticket.queue.title
            metric2 = u'%s-%s' % (ticket.created.year, ticket.created.month)
            metric3 = ticket.modified - ticket.created
            metric3 = metric3.days

        summarytable[metric1, metric2] += 1
        if metric3:
            if report == 'daysuntilticketclosedbymonth':
                summarytable2[metric1, metric2] += metric3

    table = []

    if report == 'daysuntilticketclosedbymonth':
        for key in summarytable2.keys():
            summarytable[key] = summarytable2[key] / summarytable[key]

    header1 = sorted(set(list(i for i, _ in summarytable.keys())))

    column_headings = [col1heading] + possible_options

    # Prepare a dict to store totals for each possible option
    totals = {}
    # Pivot the data so that 'header1' fields are always first column
    # in the row, and 'possible_options' are always the 2nd - nth columns.
    for item in header1:
        data = []
        for hdr in possible_options:
            if hdr not in totals.keys():
                totals[hdr] = summarytable[item, hdr]
            else:
                totals[hdr] += summarytable[item, hdr]
            data.append(summarytable[item, hdr])
        table.append([item] + data)

    # Zip data and headers together in one list for Morris.js charts
    # will get a list like [(Header1, Data1), (Header2, Data2)...]
    seriesnum = 0
    morrisjs_data = []
    for label in column_headings[1:]:
        seriesnum += 1
        datadict = {"x": label}
        for n in range(0, len(table)):
            datadict[n] = table[n][seriesnum]
        morrisjs_data.append(datadict)

    series_names = []
    for series in table:
        series_names.append(series[0])

    # Add total row to table
    total_data = ['Total']
    for hdr in possible_options:
        total_data.append(str(totals[hdr]))

    return render(request, 'helpdesk/report_output.html', {
        'title': title,
        'charttype': charttype,
        'data': table,
        'total_data': total_data,
        'headings': column_headings,
        'series_names': series_names,
        'morrisjs_data': morrisjs_data,
        'from_saved_query': saved_query is not None,
        'saved_query': saved_query,
    })


run_report = staff_member_required(run_report)


@helpdesk_staff_member_required
def save_query(request):
    title = request.POST.get('title', None)
    shared = request.POST.get('shared', False)
    if shared == 'on':  # django only translates '1', 'true', 't' into True
        shared = True
    query_encoded = request.POST.get('query_encoded', None)

    if not title or not query_encoded:
        return HttpResponseRedirect(reverse('helpdesk:list'))

    query = SavedSearch(title=title, shared=shared, query=query_encoded, user=request.user)
    query.save()

    return HttpResponseRedirect('%s?saved_query=%s' % (reverse('helpdesk:list'), query.id))


save_query = staff_member_required(save_query)


@helpdesk_staff_member_required
def delete_saved_query(request, id):
    query = get_object_or_404(SavedSearch, id=id, user=request.user)

    if request.method == 'POST':
        query.delete()
        return HttpResponseRedirect(reverse('helpdesk:list'))
    else:
        return render(request, 'helpdesk/confirm_delete_saved_query.html', {'query': query})


delete_saved_query = staff_member_required(delete_saved_query)


class EditUserSettingsView(MustBeStaffMixin, UpdateView):
    template_name = 'helpdesk/user_settings.html'
    form_class = UserSettingsForm
    model = UserSettings
    success_url = reverse_lazy('helpdesk:dashboard')

    def get_object(self):
        return UserSettings.objects.get_or_create(user=self.request.user)[0]


@helpdesk_superuser_required
def email_ignore(request):
    return render(request, 'helpdesk/email_ignore_list.html', {
        'ignore_list': IgnoreEmail.objects.all(),
    })


email_ignore = superuser_required(email_ignore)


@helpdesk_superuser_required
def email_ignore_add(request):
    if request.method == 'POST':
        form = EmailIgnoreForm(request.POST)
        if form.is_valid():
            form.save()
            return HttpResponseRedirect(reverse('helpdesk:email_ignore'))
    else:
        form = EmailIgnoreForm(request.GET)

    return render(request, 'helpdesk/email_ignore_add.html', {'form': form})


email_ignore_add = superuser_required(email_ignore_add)


@helpdesk_superuser_required
def email_ignore_del(request, id):
    ignore = get_object_or_404(IgnoreEmail, id=id)
    if request.method == 'POST':
        ignore.delete()
        return HttpResponseRedirect(reverse('helpdesk:email_ignore'))
    else:
        return render(request, 'helpdesk/email_ignore_del.html', {'ignore': ignore})


email_ignore_del = superuser_required(email_ignore_del)


@helpdesk_staff_member_required
def ticket_cc(request, ticket_id):
    ticket = get_object_or_404(Ticket, id=ticket_id)
    ticket_perm_check(request, ticket)

    copies_to = ticket.ticketcc_set.all()
    return render(request, 'helpdesk/ticket_cc_list.html', {
        'copies_to': copies_to,
        'ticket': ticket,
    })


ticket_cc = staff_member_required(ticket_cc)


@helpdesk_staff_member_required
def ticket_cc_add(request, ticket_id):
    ticket = get_object_or_404(Ticket, id=ticket_id)
    ticket_perm_check(request, ticket)

    if request.method == 'POST':
        form = TicketCCForm(request.POST)
        if form.is_valid():
            ticketcc = form.save(commit=False)
            ticketcc.ticket = ticket
            ticketcc.save()
            return HttpResponseRedirect(reverse('helpdesk:ticket_cc',
                                                kwargs={'ticket_id': ticket.id}))
    else:
        form_email = TicketCCEmailForm()
        form_user = TicketCCUserForm()
    return render(request, 'helpdesk/ticket_cc_add.html', {
        'ticket': ticket,
        'form_email': form_email,
        'form_user': form_user,
    })


ticket_cc_add = staff_member_required(ticket_cc_add)


@helpdesk_staff_member_required
def ticket_cc_del(request, ticket_id, cc_id):
    cc = get_object_or_404(TicketCC, ticket__id=ticket_id, id=cc_id)

    if request.method == 'POST':
        cc.delete()
        return HttpResponseRedirect(reverse('helpdesk:ticket_cc',
                                            kwargs={'ticket_id': cc.ticket.id}))
    return render(request, 'helpdesk/ticket_cc_del.html', {'cc': cc})


ticket_cc_del = staff_member_required(ticket_cc_del)


@helpdesk_staff_member_required
def ticket_dependency_add(request, ticket_id):
    ticket = get_object_or_404(Ticket, id=ticket_id)
    ticket_perm_check(request, ticket)
    if request.method == 'POST':
        form = TicketDependencyForm(request.POST)
        if form.is_valid():
            ticketdependency = form.save(commit=False)
            ticketdependency.ticket = ticket
            if ticketdependency.ticket != ticketdependency.depends_on:
                ticketdependency.save()
            return HttpResponseRedirect(reverse('helpdesk:view', args=[ticket.id]))
    else:
        form = TicketDependencyForm()
    return render(request, 'helpdesk/ticket_dependency_add.html', {
        'ticket': ticket,
        'form': form,
    })


ticket_dependency_add = staff_member_required(ticket_dependency_add)


@helpdesk_staff_member_required
def ticket_dependency_del(request, ticket_id, dependency_id):
    dependency = get_object_or_404(TicketDependency, ticket__id=ticket_id, id=dependency_id)
    if request.method == 'POST':
        dependency.delete()
        return HttpResponseRedirect(reverse('helpdesk:view', args=[ticket_id]))
    return render(request, 'helpdesk/ticket_dependency_del.html', {'dependency': dependency})


ticket_dependency_del = staff_member_required(ticket_dependency_del)


@helpdesk_staff_member_required
def attachment_del(request, ticket_id, attachment_id):
    ticket = get_object_or_404(Ticket, id=ticket_id)
    ticket_perm_check(request, ticket)

    attachment = get_object_or_404(FollowUpAttachment, id=attachment_id)
    if request.method == 'POST':
        attachment.delete()
        return HttpResponseRedirect(reverse('helpdesk:view', args=[ticket_id]))
    return render(request, 'helpdesk/ticket_attachment_del.html', {
        'attachment': attachment,
        'filename': attachment.filename,
    })


def calc_average_nbr_days_until_ticket_resolved(Tickets):
    nbr_closed_tickets = len(Tickets)
    days_per_ticket = 0
    days_each_ticket = list()

    for ticket in Tickets:
        time_ticket_open = ticket.modified - ticket.created
        days_this_ticket = time_ticket_open.days
        days_per_ticket += days_this_ticket
        days_each_ticket.append(days_this_ticket)

    if nbr_closed_tickets > 0:
        mean_per_ticket = days_per_ticket / nbr_closed_tickets
    else:
        mean_per_ticket = 0

    return mean_per_ticket


def calc_basic_ticket_stats(Tickets):
    # all not closed tickets (open, reopened, resolved,) - independent of user
    all_open_tickets = Tickets.exclude(status=Ticket.CLOSED_STATUS)
    today = datetime.today()

    date_30 = date_rel_to_today(today, 30)
    date_60 = date_rel_to_today(today, 60)
    date_30_str = date_30.strftime('%Y-%m-%d')
    date_60_str = date_60.strftime('%Y-%m-%d')

    # > 0 & <= 30
    ota_le_30 = all_open_tickets.filter(created__gte=date_30_str)
    N_ota_le_30 = len(ota_le_30)

    # >= 30 & <= 60
    ota_le_60_ge_30 = all_open_tickets.filter(created__gte=date_60_str, created__lte=date_30_str)
    N_ota_le_60_ge_30 = len(ota_le_60_ge_30)

    # >= 60
    ota_ge_60 = all_open_tickets.filter(created__lte=date_60_str)
    N_ota_ge_60 = len(ota_ge_60)

    # (O)pen (T)icket (S)tats
    ots = list()
    # label, number entries, color, sort_string
    ots.append(['Tickets < 30 days', N_ota_le_30, 'success',
                sort_string(date_30_str, ''), ])
    ots.append(['Tickets 30 - 60 days', N_ota_le_60_ge_30,
                'success' if N_ota_le_60_ge_30 == 0 else 'warning',
                sort_string(date_60_str, date_30_str), ])
    ots.append(['Tickets > 60 days', N_ota_ge_60,
                'success' if N_ota_ge_60 == 0 else 'danger',
                sort_string('', date_60_str), ])

    # all closed tickets - independent of user.
    all_closed_tickets = Tickets.filter(status=Ticket.CLOSED_STATUS)
    average_nbr_days_until_ticket_closed = \
        calc_average_nbr_days_until_ticket_resolved(all_closed_tickets)
    # all closed tickets that were opened in the last 60 days.
    all_closed_last_60_days = all_closed_tickets.filter(created__gte=date_60_str)
    average_nbr_days_until_ticket_closed_last_60_days = \
        calc_average_nbr_days_until_ticket_resolved(all_closed_last_60_days)

    # put together basic stats
    basic_ticket_stats = {
        'average_nbr_days_until_ticket_closed': average_nbr_days_until_ticket_closed,
        'average_nbr_days_until_ticket_closed_last_60_days':
            average_nbr_days_until_ticket_closed_last_60_days,
        'open_ticket_stats': ots,
    }

    return basic_ticket_stats


def get_color_for_nbr_days(nbr_days):
    if nbr_days < 5:
        color_string = 'green'
    elif nbr_days < 10:
        color_string = 'orange'
    else:  # more than 10 days
        color_string = 'red'

    return color_string


def days_since_created(today, ticket):
    return (today - ticket.created).days


def date_rel_to_today(today, offset):
    return today - timedelta(days=offset)


def sort_string(begin, end):
    return 'sort=created&date_from=%s&date_to=%s&status=%s&status=%s&status=%s' % (
        begin, end, Ticket.OPEN_STATUS, Ticket.REOPENED_STATUS, Ticket.RESOLVED_STATUS)<|MERGE_RESOLUTION|>--- conflicted
+++ resolved
@@ -91,21 +91,11 @@
     choice at the beginning of the list, if there are more queues
     """
 
-<<<<<<< HEAD
     queue_choices = []
     if len(queues) > 1:
         queue_choices = [('', '--------')]
     queue_choices += [(q.id, q.title) for q in queues]
     return queue_choices
-=======
-def _is_my_ticket(user, ticket):
-    """Check to see if the user has permission to access
-    a ticket. If not then deny access."""
-    if user.is_superuser or user.is_staff or (ticket.assigned_to and user.id == ticket.assigned_to.id):
-        return True
-    else:
-        return False
->>>>>>> 5d70fc16
 
 
 @helpdesk_staff_member_required
