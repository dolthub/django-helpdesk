"""
django-helpdesk - A Django powered ticket tracker for small enterprise.

(c) Copyright 2008 Jutda. All Rights Reserved. See LICENSE for details.

views/staff.py - The bulk of the application - provides most business logic and
                 renders all staff-facing views.
"""
from __future__ import unicode_literals
from datetime import datetime, timedelta

from django import VERSION
from django.conf import settings
from django.contrib.auth import get_user_model
from django.contrib.auth.decorators import user_passes_test
from django.core.urlresolvers import reverse
from django.core.exceptions import ValidationError, PermissionDenied
from django.core import paginator
from django.db import connection
from django.db.models import Q
from django.http import HttpResponseRedirect, Http404, HttpResponse
from django.shortcuts import render, get_object_or_404
from django.utils.dates import MONTHS_3
from django.utils.translation import ugettext as _
from django.utils.html import escape
from django import forms

try:
    from django.utils import timezone
except ImportError:
    from datetime import datetime as timezone

from helpdesk.forms import (
    TicketForm, UserSettingsForm, EmailIgnoreForm, EditTicketForm, TicketCCForm,
    EditFollowUpForm, TicketDependencyForm
)
from helpdesk.lib import (
    send_templated_mail, query_to_dict, apply_query, safe_template_context,
)
from helpdesk.models import (
    Ticket, Queue, FollowUp, TicketChange, PreSetReply, Attachment, SavedSearch,
    IgnoreEmail, TicketCC, TicketDependency,
)
from helpdesk import settings as helpdesk_settings

User = get_user_model()


if helpdesk_settings.HELPDESK_ALLOW_NON_STAFF_TICKET_UPDATE:
    # treat 'normal' users like 'staff'
    staff_member_required = user_passes_test(
        lambda u: u.is_authenticated() and u.is_active)
else:
    staff_member_required = user_passes_test(
        lambda u: u.is_authenticated() and u.is_active and u.is_staff)


superuser_required = user_passes_test(
    lambda u: u.is_authenticated() and u.is_active and u.is_superuser)


def _get_user_queues(user):
    """Return the list of Queues the user can access.

    :param user: The User (the class should have the has_perm method)
    :return: A Python list of Queues
    """
    all_queues = Queue.objects.all()
    limit_queues_by_user = \
        helpdesk_settings.HELPDESK_ENABLE_PER_QUEUE_STAFF_PERMISSION \
        and not user.is_superuser
    if limit_queues_by_user:
        id_list = [q.pk for q in all_queues if user.has_perm(q.permission_name)]
        return all_queues.filter(pk__in=id_list)
    else:
        return all_queues


def _has_access_to_queue(user, queue):
    """Check if a certain user can access a certain queue.

    :param user: The User (the class should have the has_perm method)
    :param queue: The django-helpdesk Queue instance
    :return: True if the user has permission (either by default or explicitly), false otherwise
    """
    if user.is_superuser or not helpdesk_settings.HELPDESK_ENABLE_PER_QUEUE_STAFF_PERMISSION:
        return True
    else:
        return user.has_perm(queue.permission_name)


def dashboard(request):
    """
    A quick summary overview for users: A list of their own tickets, a table
    showing ticket counts by queue/status, and a list of unassigned tickets
    with options for them to 'Take' ownership of said tickets.
    """

    # open & reopened tickets, assigned to current user
    tickets = Ticket.objects.select_related('queue').filter(
        assigned_to=request.user,
    ).exclude(
        status__in=[Ticket.CLOSED_STATUS, Ticket.RESOLVED_STATUS],
    )

    # closed & resolved tickets, assigned to current user
    tickets_closed_resolved = Ticket.objects.select_related('queue').filter(
        assigned_to=request.user,
        status__in=[Ticket.CLOSED_STATUS, Ticket.RESOLVED_STATUS])

    user_queues = _get_user_queues(request.user)

    unassigned_tickets = Ticket.objects.select_related('queue').filter(
        assigned_to__isnull=True,
        queue__in=user_queues
    ).exclude(
        status=Ticket.CLOSED_STATUS,
    )

    # all tickets, reported by current user
    all_tickets_reported_by_current_user = ''
    email_current_user = request.user.email
    if email_current_user:
        all_tickets_reported_by_current_user = Ticket.objects.select_related('queue').filter(
            submitter_email=email_current_user,
        ).order_by('status')

    tickets_in_queues = Ticket.objects.filter(
        queue__in=user_queues,
    )
    basic_ticket_stats = calc_basic_ticket_stats(tickets_in_queues)

    # The following query builds a grid of queues & ticket statuses,
    # to be displayed to the user. EG:
    #          Open  Resolved
    # Queue 1    10     4
    # Queue 2     4    12

    queues = _get_user_queues(request.user).values_list('id', flat=True)

    from_clause = """FROM    helpdesk_ticket t,
                    helpdesk_queue q"""
    if queues:
        where_clause = """WHERE   q.id = t.queue_id AND
                        q.id IN (%s)""" % (",".join(("%d" % pk for pk in queues)))
    else:
        where_clause = """WHERE   q.id = t.queue_id"""

    cursor = connection.cursor()
    cursor.execute("""
        SELECT      q.id as queue,
                    q.title AS name,
                    COUNT(CASE t.status WHEN '1' THEN t.id WHEN '2' THEN t.id END) AS open,
                    COUNT(CASE t.status WHEN '3' THEN t.id END) AS resolved,
                    COUNT(CASE t.status WHEN '4' THEN t.id END) AS closed
            %s
            %s
            GROUP BY queue, name
            ORDER BY q.id;
    """ % (from_clause, where_clause))

    dash_tickets = query_to_dict(cursor.fetchall(), cursor.description)

    return render(request, 'helpdesk/dashboard.html', {
        'user_tickets': tickets,
        'user_tickets_closed_resolved': tickets_closed_resolved,
        'unassigned_tickets': unassigned_tickets,
        'all_tickets_reported_by_current_user': all_tickets_reported_by_current_user,
        'dash_tickets': dash_tickets,
        'basic_ticket_stats': basic_ticket_stats,
    })
dashboard = staff_member_required(dashboard)


def delete_ticket(request, ticket_id):
    ticket = get_object_or_404(Ticket, id=ticket_id)
    if not _has_access_to_queue(request.user, ticket.queue):
        raise PermissionDenied()

    if request.method == 'GET':
        return render(request, 'helpdesk/delete_ticket.html', {
            'ticket': ticket,
        })
    else:
        ticket.delete()
        return HttpResponseRedirect(reverse('helpdesk:home'))
delete_ticket = staff_member_required(delete_ticket)


def followup_edit(request, ticket_id, followup_id):
    """Edit followup options with an ability to change the ticket."""
    followup = get_object_or_404(FollowUp, id=followup_id)
    ticket = get_object_or_404(Ticket, id=ticket_id)
    if not _has_access_to_queue(request.user, ticket.queue):
        raise PermissionDenied()
    if request.method == 'GET':
        form = EditFollowUpForm(initial={
            'title': escape(followup.title),
            'ticket': followup.ticket,
            'comment': escape(followup.comment),
            'public': followup.public,
            'new_status': followup.new_status,
        })

        ticketcc_string, show_subscribe = \
            return_ticketccstring_and_show_subscribe(request.user, ticket)

        return render(request, 'helpdesk/followup_edit.html', {
            'followup': followup,
            'ticket': ticket,
            'form': form,
            'ticketcc_string': ticketcc_string,
        })
    elif request.method == 'POST':
        form = EditFollowUpForm(request.POST)
        if form.is_valid():
            title = form.cleaned_data['title']
            _ticket = form.cleaned_data['ticket']
            comment = form.cleaned_data['comment']
            public = form.cleaned_data['public']
            new_status = form.cleaned_data['new_status']
            # will save previous date
            old_date = followup.date
            new_followup = FollowUp(title=title, date=old_date, ticket=_ticket, comment=comment, public=public, new_status=new_status, )
            # keep old user if one did exist before.
            if followup.user:
                new_followup.user = followup.user
            new_followup.save()
            # get list of old attachments & link them to new_followup
            attachments = Attachment.objects.filter(followup=followup)
            for attachment in attachments:
                attachment.followup = new_followup
                attachment.save()
            # delete old followup
            followup.delete()
        return HttpResponseRedirect(reverse('helpdesk:view', args=[ticket.id]))
followup_edit = staff_member_required(followup_edit)


def followup_delete(request, ticket_id, followup_id):
    """followup delete for superuser"""

    ticket = get_object_or_404(Ticket, id=ticket_id)
    if not request.user.is_superuser:
        return HttpResponseRedirect(reverse('helpdesk:view', args=[ticket.id]))

    followup = get_object_or_404(FollowUp, id=followup_id)
    followup.delete()
    return HttpResponseRedirect(reverse('helpdesk:view', args=[ticket.id]))
followup_delete = staff_member_required(followup_delete)


def view_ticket(request, ticket_id):
    ticket = get_object_or_404(Ticket, id=ticket_id)
    if not _has_access_to_queue(request.user, ticket.queue):
        raise PermissionDenied()

    if 'take' in request.GET:
        # Allow the user to assign the ticket to themselves whilst viewing it.

        # Trick the update_ticket() view into thinking it's being called with
        # a valid POST.
        request.POST = {
            'owner': request.user.id,
            'public': 1,
            'title': ticket.title,
            'comment': ''
        }
        return update_ticket(request, ticket_id)

    if 'subscribe' in request.GET:
        # Allow the user to subscribe him/herself to the ticket whilst viewing it.
        ticket_cc, show_subscribe = \
            return_ticketccstring_and_show_subscribe(request.user, ticket)
        if show_subscribe:
            subscribe_staff_member_to_ticket(ticket, request.user)
            return HttpResponseRedirect(reverse('helpdesk:view', args=[ticket.id]))

    if 'close' in request.GET and ticket.status == Ticket.RESOLVED_STATUS:
        if not ticket.assigned_to:
            owner = 0
        else:
            owner = ticket.assigned_to.id

        # Trick the update_ticket() view into thinking it's being called with
        # a valid POST.
        request.POST = {
            'new_status': Ticket.CLOSED_STATUS,
            'public': 1,
            'owner': owner,
            'title': ticket.title,
            'comment': _('Accepted resolution and closed ticket'),
        }

        return update_ticket(request, ticket_id)

    if helpdesk_settings.HELPDESK_STAFF_ONLY_TICKET_OWNERS:
        users = User.objects.filter(is_active=True, is_staff=True).order_by(User.USERNAME_FIELD)
    else:
        users = User.objects.filter(is_active=True).order_by(User.USERNAME_FIELD)

    # TODO: shouldn't this template get a form to begin with?
    form = TicketForm(initial={'due_date': ticket.due_date})

    ticketcc_string, show_subscribe = \
        return_ticketccstring_and_show_subscribe(request.user, ticket)

    return render(request, 'helpdesk/ticket.html', {
        'ticket': ticket,
        'form': form,
        'active_users': users,
        'priorities': Ticket.PRIORITY_CHOICES,
        'preset_replies': PreSetReply.objects.filter(
            Q(queues=ticket.queue) | Q(queues__isnull=True)),
        'ticketcc_string': ticketcc_string,
        'SHOW_SUBSCRIBE': show_subscribe,
    })
view_ticket = staff_member_required(view_ticket)


def return_ticketccstring_and_show_subscribe(user, ticket):
    """used in view_ticket() and followup_edit()"""
    # create the ticketcc_string and check whether current user is already
    # subscribed
    username = user.get_username().upper()
    useremail = user.email.upper()
    strings_to_check = list()
    strings_to_check.append(username)
    strings_to_check.append(useremail)

    ticketcc_string = ''
    all_ticketcc = ticket.ticketcc_set.all()
    counter_all_ticketcc = len(all_ticketcc) - 1
    show_subscribe = True
    for i, ticketcc in enumerate(all_ticketcc):
        ticketcc_this_entry = str(ticketcc.display)
        ticketcc_string += ticketcc_this_entry
        if i < counter_all_ticketcc:
            ticketcc_string += ', '
        if strings_to_check.__contains__(ticketcc_this_entry.upper()):
            show_subscribe = False

    # check whether current user is a submitter or assigned to ticket
    assignedto_username = str(ticket.assigned_to).upper()
    submitter_email = ticket.submitter_email.upper()
    strings_to_check = list()
    strings_to_check.append(assignedto_username)
    strings_to_check.append(submitter_email)
    if strings_to_check.__contains__(username) or strings_to_check.__contains__(useremail):
        show_subscribe = False

    return ticketcc_string, show_subscribe


def subscribe_staff_member_to_ticket(ticket, user):
    """used in view_ticket() and update_ticket()"""
    ticketcc = TicketCC(
        ticket=ticket,
        user=user,
        can_view=True,
        can_update=True,
    )
    ticketcc.save()


def update_ticket(request, ticket_id, public=False):
<<<<<<< HEAD
    if not (public or (request.user.is_authenticated() and request.user.is_active and (request.user.is_staff or helpdesk_settings.HELPDESK_ALLOW_NON_STAFF_TICKET_UPDATE))):
        return HttpResponseRedirect('%s?next=%s' % (reverse('helpdesk:login'), request.path))
=======
    if not (public or (
            request.user.is_authenticated() and
            request.user.is_active and (
                request.user.is_staff or
                helpdesk_settings.HELPDESK_ALLOW_NON_STAFF_TICKET_UPDATE))):
        return HttpResponseRedirect('%s?next=%s' %
                                    (reverse('login'), request.path))
>>>>>>> 179ceb2f

    ticket = get_object_or_404(Ticket, id=ticket_id)

    comment = request.POST.get('comment', '')
    new_status = int(request.POST.get('new_status', ticket.status))
    title = request.POST.get('title', '')
    public = request.POST.get('public', False)
    owner = int(request.POST.get('owner', -1))
    priority = int(request.POST.get('priority', ticket.priority))
    due_date_year = int(request.POST.get('due_date_year', 0))
    due_date_month = int(request.POST.get('due_date_month', 0))
    due_date_day = int(request.POST.get('due_date_day', 0))

    if not (due_date_year and due_date_month and due_date_day):
        due_date = ticket.due_date
    else:
        if ticket.due_date:
            due_date = ticket.due_date
        else:
            due_date = timezone.now()
        due_date = due_date.replace(due_date_year, due_date_month, due_date_day)

    no_changes = all([
        not request.FILES,
        not comment,
        new_status == ticket.status,
        title == ticket.title,
        priority == int(ticket.priority),
        due_date == ticket.due_date,
        (owner == -1) or (not owner and not ticket.assigned_to) or
        (owner and User.objects.get(id=owner) == ticket.assigned_to),
    ])
    if no_changes:
        return return_to_ticket(request.user, helpdesk_settings, ticket)

    # We need to allow the 'ticket' and 'queue' contexts to be applied to the
    # comment.
    from django.template import loader, Context
    context = safe_template_context(ticket)
    # this line sometimes creates problems if code is sent as a comment.
    # if comment contains some django code, like "why does {% if bla %} crash",
    # then the following line will give us a crash, since django expects {% if %}
    # to be closed with an {% endif %} tag.

    # get_template_from_string was removed in Django 1.8
    # http://django.readthedocs.org/en/1.8.x/ref/templates/upgrading.html
    try:
        from django.template import engines
        template_func = engines['django'].from_string
    except ImportError:  # occurs in django < 1.8
        template_func = loader.get_template_from_string

    # RemovedInDjango110Warning: render() must be called with a dict, not a Context.
    if VERSION < (1, 8):
        context = Context(context)

    comment = template_func(comment).render(context)

    if owner is -1 and ticket.assigned_to:
        owner = ticket.assigned_to.id

    f = FollowUp(ticket=ticket, date=timezone.now(), comment=comment)

    if request.user.is_staff or helpdesk_settings.HELPDESK_ALLOW_NON_STAFF_TICKET_UPDATE:
        f.user = request.user

    f.public = public

    reassigned = False

    if owner is not -1:
        if owner != 0 and ((ticket.assigned_to and owner != ticket.assigned_to.id) or not ticket.assigned_to):
            new_user = User.objects.get(id=owner)
            f.title = _('Assigned to %(username)s') % {
                'username': new_user.get_username(),
            }
            ticket.assigned_to = new_user
            reassigned = True
        # user changed owner to 'unassign'
        elif owner == 0 and ticket.assigned_to is not None:
            f.title = _('Unassigned')
            ticket.assigned_to = None

    if new_status != ticket.status:
        ticket.status = new_status
        ticket.save()
        f.new_status = new_status
        if f.title:
            f.title += ' and %s' % ticket.get_status_display()
        else:
            f.title = '%s' % ticket.get_status_display()

    if not f.title:
        if f.comment:
            f.title = _('Comment')
        else:
            f.title = _('Updated')

    f.save()

    files = []
    if request.FILES:
        import mimetypes
        for file in request.FILES.getlist('attachment'):
            filename = file.name.encode('ascii', 'ignore')
            a = Attachment(
                followup=f,
                filename=filename,
                mime_type=mimetypes.guess_type(filename)[0] or 'application/octet-stream',
                size=file.size,
            )
            a.file.save(filename, file, save=False)
            a.save()

            if file.size < getattr(settings, 'MAX_EMAIL_ATTACHMENT_SIZE', 512000):
                # Only files smaller than 512kb (or as defined in
                # settings.MAX_EMAIL_ATTACHMENT_SIZE) are sent via email.
                files.append([a.filename, a.file])

    if title != ticket.title:
        c = TicketChange(
            followup=f,
            field=_('Title'),
            old_value=ticket.title,
            new_value=title,
        )
        c.save()
        ticket.title = title

    if priority != ticket.priority:
        c = TicketChange(
            followup=f,
            field=_('Priority'),
            old_value=ticket.priority,
            new_value=priority,
        )
        c.save()
        ticket.priority = priority

    if due_date != ticket.due_date:
        c = TicketChange(
            followup=f,
            field=_('Due on'),
            old_value=ticket.due_date,
            new_value=due_date,
        )
        c.save()
        ticket.due_date = due_date

    if new_status in (Ticket.RESOLVED_STATUS, Ticket.CLOSED_STATUS):
        if new_status == Ticket.RESOLVED_STATUS or ticket.resolution is None:
            ticket.resolution = comment

    messages_sent_to = []

    # ticket might have changed above, so we re-instantiate context with the
    # (possibly) updated ticket.
    context = safe_template_context(ticket)
    context.update(
        resolution=ticket.resolution,
        comment=f.comment,
    )

    if public and (f.comment or (
        f.new_status in (Ticket.RESOLVED_STATUS,
                         Ticket.CLOSED_STATUS))):
        if f.new_status == Ticket.RESOLVED_STATUS:
            template = 'resolved_'
        elif f.new_status == Ticket.CLOSED_STATUS:
            template = 'closed_'
        else:
            template = 'updated_'

        template_suffix = 'submitter'

        if ticket.submitter_email:
            send_templated_mail(
                template + template_suffix,
                context,
                recipients=ticket.submitter_email,
                sender=ticket.queue.from_address,
                fail_silently=True,
                files=files,
            )
            messages_sent_to.append(ticket.submitter_email)

        template_suffix = 'cc'

        for cc in ticket.ticketcc_set.all():
            if cc.email_address not in messages_sent_to:
                send_templated_mail(
                    template + template_suffix,
                    context,
                    recipients=cc.email_address,
                    sender=ticket.queue.from_address,
                    fail_silently=True,
                    files=files,
                )
                messages_sent_to.append(cc.email_address)

    if ticket.assigned_to and \
            request.user != ticket.assigned_to and \
            ticket.assigned_to.email and \
            ticket.assigned_to.email not in messages_sent_to:
        # We only send e-mails to staff members if the ticket is updated by
        # another user. The actual template varies, depending on what has been
        # changed.
        if reassigned:
            template_staff = 'assigned_owner'
        elif f.new_status == Ticket.RESOLVED_STATUS:
            template_staff = 'resolved_owner'
        elif f.new_status == Ticket.CLOSED_STATUS:
            template_staff = 'closed_owner'
        else:
            template_staff = 'updated_owner'

        if (not reassigned or
                (reassigned and
                    ticket.assigned_to.usersettings.settings.get(
                        'email_on_ticket_assign', False))) or \
            (not reassigned and
                ticket.assigned_to.usersettings.settings.get(
                    'email_on_ticket_change', False)):
            send_templated_mail(
                template_staff,
                context,
                recipients=ticket.assigned_to.email,
                sender=ticket.queue.from_address,
                fail_silently=True,
                files=files,
            )
            messages_sent_to.append(ticket.assigned_to.email)

    if ticket.queue.updated_ticket_cc and ticket.queue.updated_ticket_cc not in messages_sent_to:
        if reassigned:
            template_cc = 'assigned_cc'
        elif f.new_status == Ticket.RESOLVED_STATUS:
            template_cc = 'resolved_cc'
        elif f.new_status == Ticket.CLOSED_STATUS:
            template_cc = 'closed_cc'
        else:
            template_cc = 'updated_cc'

        send_templated_mail(
            template_cc,
            context,
            recipients=ticket.queue.updated_ticket_cc,
            sender=ticket.queue.from_address,
            fail_silently=True,
            files=files,
        )

    ticket.save()

    # auto subscribe user if enabled
    if helpdesk_settings.HELPDESK_AUTO_SUBSCRIBE_ON_TICKET_RESPONSE and request.user.is_authenticated():
        ticketcc_string, SHOW_SUBSCRIBE = return_ticketccstring_and_show_subscribe(request.user, ticket)
        if SHOW_SUBSCRIBE:
            subscribe_staff_member_to_ticket(ticket, request.user)

    return return_to_ticket(request.user, helpdesk_settings, ticket)


def return_to_ticket(user, helpdesk_settings, ticket):
    """Helper function for update_ticket"""

    if user.is_staff or helpdesk_settings.HELPDESK_ALLOW_NON_STAFF_TICKET_UPDATE:
        return HttpResponseRedirect(ticket.get_absolute_url())
    else:
        return HttpResponseRedirect(ticket.ticket_url)


def mass_update(request):
    tickets = request.POST.getlist('ticket_id')
    action = request.POST.get('action', None)
    if not (tickets and action):
        return HttpResponseRedirect(reverse('helpdesk:list'))

    if action.startswith('assign_'):
        parts = action.split('_')
        user = User.objects.get(id=parts[1])
        action = 'assign'
    elif action == 'take':
        user = request.user
        action = 'assign'

    for t in Ticket.objects.filter(id__in=tickets):
        if not _has_access_to_queue(request.user, t.queue):
            continue

        if action == 'assign' and t.assigned_to != user:
            t.assigned_to = user
            t.save()
            f = FollowUp(ticket=t,
                         date=timezone.now(),
                         title=_('Assigned to %(username)s in bulk update' % {
                             'username': user.get_username()
                         }),
                         public=True,
                         user=request.user)
            f.save()
        elif action == 'unassign' and t.assigned_to is not None:
            t.assigned_to = None
            t.save()
            f = FollowUp(ticket=t,
                         date=timezone.now(),
                         title=_('Unassigned in bulk update'),
                         public=True,
                         user=request.user)
            f.save()
        elif action == 'close' and t.status != Ticket.CLOSED_STATUS:
            t.status = Ticket.CLOSED_STATUS
            t.save()
            f = FollowUp(ticket=t,
                         date=timezone.now(),
                         title=_('Closed in bulk update'),
                         public=False,
                         user=request.user,
                         new_status=Ticket.CLOSED_STATUS)
            f.save()
        elif action == 'close_public' and t.status != Ticket.CLOSED_STATUS:
            t.status = Ticket.CLOSED_STATUS
            t.save()
            f = FollowUp(ticket=t,
                         date=timezone.now(),
                         title=_('Closed in bulk update'),
                         public=True,
                         user=request.user,
                         new_status=Ticket.CLOSED_STATUS)
            f.save()
            # Send email to Submitter, Owner, Queue CC
            context = safe_template_context(t)
            context.update(resolution=t.resolution,
                           queue=t.queue)

            messages_sent_to = []

            if t.submitter_email:
                send_templated_mail(
                    'closed_submitter',
                    context,
                    recipients=t.submitter_email,
                    sender=t.queue.from_address,
                    fail_silently=True,
                )
                messages_sent_to.append(t.submitter_email)

            for cc in t.ticketcc_set.all():
                if cc.email_address not in messages_sent_to:
                    send_templated_mail(
                        'closed_submitter',
                        context,
                        recipients=cc.email_address,
                        sender=t.queue.from_address,
                        fail_silently=True,
                    )
                    messages_sent_to.append(cc.email_address)

            if t.assigned_to and \
                    request.user != t.assigned_to and \
                    t.assigned_to.email and \
                    t.assigned_to.email not in messages_sent_to:
                send_templated_mail(
                    'closed_owner',
                    context,
                    recipients=t.assigned_to.email,
                    sender=t.queue.from_address,
                    fail_silently=True,
                )
                messages_sent_to.append(t.assigned_to.email)

            if t.queue.updated_ticket_cc and \
                    t.queue.updated_ticket_cc not in messages_sent_to:
                send_templated_mail(
                    'closed_cc',
                    context,
                    recipients=t.queue.updated_ticket_cc,
                    sender=t.queue.from_address,
                    fail_silently=True,
                )

        elif action == 'delete':
            t.delete()

    return HttpResponseRedirect(reverse('helpdesk:list'))
mass_update = staff_member_required(mass_update)


def ticket_list(request):
    context = {}

    user_queues = _get_user_queues(request.user)
    # Prefilter the allowed tickets
    base_tickets = Ticket.objects.filter(queue__in=user_queues)

    # Query_params will hold a dictionary of parameters relating to
    # a query, to be saved if needed:
    query_params = {
        'filtering': {},
        'sorting': None,
        'sortreverse': False,
        'keyword': None,
        'search_string': None,
    }

    from_saved_query = False

    # If the user is coming from the header/navigation search box, lets' first
    # look at their query to see if they have entered a valid ticket number. If
    # they have, just redirect to that ticket number. Otherwise, we treat it as
    # a keyword search.

    if request.GET.get('search_type', None) == 'header':
        query = request.GET.get('q')
        filter = None
        if query.find('-') > 0:
            try:
                queue, id = Ticket.queue_and_id_from_query(query)
                id = int(id)
            except ValueError:
                id = None

            if id:
                filter = {'queue__slug': queue, 'id': id}
        else:
            try:
                query = int(query)
            except ValueError:
                query = None

            if query:
                filter = {'id': int(query)}

        if filter:
            try:
                ticket = base_tickets.get(**filter)
                return HttpResponseRedirect(ticket.staff_url)
            except Ticket.DoesNotExist:
                # Go on to standard keyword searching
                pass

    saved_query = None
    if request.GET.get('saved_query', None):
        from_saved_query = True
        try:
            saved_query = SavedSearch.objects.get(pk=request.GET.get('saved_query'))
        except SavedSearch.DoesNotExist:
            return HttpResponseRedirect(reverse('helpdesk:list'))
        if not (saved_query.shared or saved_query.user == request.user):
            return HttpResponseRedirect(reverse('helpdesk:list'))

        import json
        from helpdesk.lib import b64decode
        try:
            query_params = json.loads(b64decode(str(saved_query.query)))
        except ValueError:
            # Query deserialization failed. (E.g. was a pickled query)
            return HttpResponseRedirect(reverse('helpdesk:list'))

    elif not ('queue' in request.GET or
              'assigned_to' in request.GET or
              'status' in request.GET or
              'q' in request.GET or
              'sort' in request.GET or
              'sortreverse' in request.GET):

        # Fall-back if no querying is being done, force the list to only
        # show open/reopened/resolved (not closed) cases sorted by creation
        # date.

        query_params = {
            'filtering': {'status__in': [1, 2, 3]},
            'sorting': 'created',
        }
    else:
        queues = request.GET.getlist('queue')
        if queues:
            try:
                queues = [int(q) for q in queues]
                query_params['filtering']['queue__id__in'] = queues
            except ValueError:
                pass

        owners = request.GET.getlist('assigned_to')
        if owners:
            try:
                owners = [int(u) for u in owners]
                query_params['filtering']['assigned_to__id__in'] = owners
            except ValueError:
                pass

        statuses = request.GET.getlist('status')
        if statuses:
            try:
                statuses = [int(s) for s in statuses]
                query_params['filtering']['status__in'] = statuses
            except ValueError:
                pass

        date_from = request.GET.get('date_from')
        if date_from:
            query_params['filtering']['created__gte'] = date_from

        date_to = request.GET.get('date_to')
        if date_to:
            query_params['filtering']['created__lte'] = date_to

        # KEYWORD SEARCHING
        q = request.GET.get('q', None)

        if q:
            context = dict(context, query=q)
            query_params['search_string'] = q

        # SORTING
        sort = request.GET.get('sort', None)
        if sort not in ('status', 'assigned_to', 'created', 'title', 'queue', 'priority'):
            sort = 'created'
        query_params['sorting'] = sort

        sortreverse = request.GET.get('sortreverse', None)
        query_params['sortreverse'] = sortreverse

    tickets = base_tickets.select_related()

    try:
        ticket_qs = apply_query(tickets, query_params)
    except ValidationError:
        # invalid parameters in query, return default query
        query_params = {
            'filtering': {'status__in': [1, 2, 3]},
            'sorting': 'created',
        }
        ticket_qs = apply_query(tickets, query_params)

    ticket_paginator = paginator.Paginator(
        ticket_qs,
        request.user.usersettings.settings.get('tickets_per_page') or 20)
    try:
        page = int(request.GET.get('page', '1'))
    except ValueError:
        page = 1

    try:
        tickets = ticket_paginator.page(page)
    except (paginator.EmptyPage, paginator.InvalidPage):
        tickets = ticket_paginator.page(ticket_paginator.num_pages)

    search_message = ''
    if 'query' in context and settings.DATABASES['default']['ENGINE'].endswith('sqlite'):
        search_message = _(
            '<p><strong>Note:</strong> Your keyword search is case sensitive '
            'because of your database. This means the search will <strong>not</strong> '
            'be accurate. By switching to a different database system you will gain '
            'better searching! For more information, read the '
            '<a href="http://docs.djangoproject.com/en/dev/ref/databases/#sqlite-string-matching">'
            'Django Documentation on string matching in SQLite</a>.')

    import json
    from helpdesk.lib import b64encode
    urlsafe_query = b64encode(json.dumps(query_params).encode('UTF-8'))

    user_saved_queries = SavedSearch.objects.filter(Q(user=request.user) | Q(shared__exact=True))

    querydict = request.GET.copy()
    querydict.pop('page', 1)

    return render(request, 'helpdesk/ticket_list.html', dict(
        context,
        query_string=querydict.urlencode(),
        tickets=tickets,
        user_choices=User.objects.filter(is_active=True, is_staff=True),
        queue_choices=user_queues,
        status_choices=Ticket.STATUS_CHOICES,
        urlsafe_query=urlsafe_query,
        user_saved_queries=user_saved_queries,
        query_params=query_params,
        from_saved_query=from_saved_query,
        saved_query=saved_query,
        search_message=search_message,
    ))
ticket_list = staff_member_required(ticket_list)


def edit_ticket(request, ticket_id):
    ticket = get_object_or_404(Ticket, id=ticket_id)
    if not _has_access_to_queue(request.user, ticket.queue):
        raise PermissionDenied()

    if request.method == 'POST':
        form = EditTicketForm(request.POST, instance=ticket)
        if form.is_valid():
            ticket = form.save()
            return HttpResponseRedirect(ticket.get_absolute_url())
    else:
        form = EditTicketForm(instance=ticket)

    return render(request, 'helpdesk/edit_ticket.html', {'form': form})
edit_ticket = staff_member_required(edit_ticket)


def create_ticket(request):
    if helpdesk_settings.HELPDESK_STAFF_ONLY_TICKET_OWNERS:
        assignable_users = User.objects.filter(is_active=True, is_staff=True).order_by(User.USERNAME_FIELD)
    else:
        assignable_users = User.objects.filter(is_active=True).order_by(User.USERNAME_FIELD)

    if request.method == 'POST':
        form = TicketForm(request.POST, request.FILES)
        form.fields['queue'].choices = [('', '--------')] + [
            (q.id, q.title) for q in Queue.objects.all()]
        form.fields['assigned_to'].choices = [('', '--------')] + [
            (u.id, u.get_username()) for u in assignable_users]
        if form.is_valid():
            ticket = form.save(user=request.user)
            if _has_access_to_queue(request.user, ticket.queue):
                return HttpResponseRedirect(ticket.get_absolute_url())
            else:
                return HttpResponseRedirect(reverse('helpdesk:dashboard'))
    else:
        initial_data = {}
        if request.user.usersettings.settings.get('use_email_as_submitter', False) and request.user.email:
            initial_data['submitter_email'] = request.user.email
        if 'queue' in request.GET:
            initial_data['queue'] = request.GET['queue']

        form = TicketForm(initial=initial_data)
        form.fields['queue'].choices = [('', '--------')] + [
            (q.id, q.title) for q in Queue.objects.all()]
        form.fields['assigned_to'].choices = [('', '--------')] + [
            (u.id, u.get_username()) for u in assignable_users]
        if helpdesk_settings.HELPDESK_CREATE_TICKET_HIDE_ASSIGNED_TO:
            form.fields['assigned_to'].widget = forms.HiddenInput()

    return render(request, 'helpdesk/create_ticket.html', {'form': form})
create_ticket = staff_member_required(create_ticket)


def raw_details(request, type):
    # TODO: This currently only supports spewing out 'PreSetReply' objects,
    # in the future it needs to be expanded to include other items. All it
    # does is return a plain-text representation of an object.

    if type not in ('preset',):
        raise Http404

    if type == 'preset' and request.GET.get('id', False):
        try:
            preset = PreSetReply.objects.get(id=request.GET.get('id'))
            return HttpResponse(preset.body)
        except PreSetReply.DoesNotExist:
            raise Http404

    raise Http404
raw_details = staff_member_required(raw_details)


def hold_ticket(request, ticket_id, unhold=False):
    ticket = get_object_or_404(Ticket, id=ticket_id)
    if not _has_access_to_queue(request.user, ticket.queue):
        raise PermissionDenied()

    if unhold:
        ticket.on_hold = False
        title = _('Ticket taken off hold')
    else:
        ticket.on_hold = True
        title = _('Ticket placed on hold')

    f = FollowUp(
        ticket=ticket,
        user=request.user,
        title=title,
        date=timezone.now(),
        public=True,
    )
    f.save()

    ticket.save()

    return HttpResponseRedirect(ticket.get_absolute_url())
hold_ticket = staff_member_required(hold_ticket)


def unhold_ticket(request, ticket_id):
    return hold_ticket(request, ticket_id, unhold=True)
unhold_ticket = staff_member_required(unhold_ticket)


def rss_list(request):
    return render(request, 'helpdesk/rss_list.html', {'queues': Queue.objects.all()})
rss_list = staff_member_required(rss_list)


def report_index(request):
    number_tickets = Ticket.objects.all().count()
    saved_query = request.GET.get('saved_query', None)
    return render(request, 'helpdesk/report_index.html', {
        'number_tickets': number_tickets,
        'saved_query': saved_query,
    })
report_index = staff_member_required(report_index)


def run_report(request, report):
    if Ticket.objects.all().count() == 0 or report not in (
            'queuemonth', 'usermonth', 'queuestatus', 'queuepriority', 'userstatus',
            'userpriority', 'userqueue', 'daysuntilticketclosedbymonth'):
        return HttpResponseRedirect(reverse("helpdesk_report_index"))

    report_queryset = Ticket.objects.all().select_related().filter(
        queue__in=_get_user_queues(request.user)
    )

    from_saved_query = False
    saved_query = None

    if request.GET.get('saved_query', None):
        from_saved_query = True
        try:
            saved_query = SavedSearch.objects.get(pk=request.GET.get('saved_query'))
        except SavedSearch.DoesNotExist:
            return HttpResponseRedirect(reverse('helpdesk:report_index'))
        if not (saved_query.shared or saved_query.user == request.user):
            return HttpResponseRedirect(reverse('helpdesk:report_index'))

        import json
        from helpdesk.lib import b64decode
        try:
            query_params = json.loads(b64decode(str(saved_query.query)))
        except:
            return HttpResponseRedirect(reverse('helpdesk:report_index'))

        report_queryset = apply_query(report_queryset, query_params)

    from collections import defaultdict
    summarytable = defaultdict(int)
    # a second table for more complex queries
    summarytable2 = defaultdict(int)

    def month_name(m):
        MONTHS_3[m].title()

    first_ticket = Ticket.objects.all().order_by('created')[0]
    first_month = first_ticket.created.month
    first_year = first_ticket.created.year

    last_ticket = Ticket.objects.all().order_by('-created')[0]
    last_month = last_ticket.created.month
    last_year = last_ticket.created.year

    periods = []
    year, month = first_year, first_month
    working = True
    periods.append("%s %s" % (month_name(month), year))

    while working:
        month += 1
        if month > 12:
            year += 1
            month = 1
        if (year > last_year) or (month > last_month and year >= last_year):
            working = False
        periods.append("%s %s" % (month_name(month), year))

    if report == 'userpriority':
        title = _('User by Priority')
        col1heading = _('User')
        possible_options = [t[1].title() for t in Ticket.PRIORITY_CHOICES]
        charttype = 'bar'

    elif report == 'userqueue':
        title = _('User by Queue')
        col1heading = _('User')
        queue_options = _get_user_queues(request.user)
        possible_options = [q.title for q in queue_options]
        charttype = 'bar'

    elif report == 'userstatus':
        title = _('User by Status')
        col1heading = _('User')
        possible_options = [s[1].title() for s in Ticket.STATUS_CHOICES]
        charttype = 'bar'

    elif report == 'usermonth':
        title = _('User by Month')
        col1heading = _('User')
        possible_options = periods
        charttype = 'date'

    elif report == 'queuepriority':
        title = _('Queue by Priority')
        col1heading = _('Queue')
        possible_options = [t[1].title() for t in Ticket.PRIORITY_CHOICES]
        charttype = 'bar'

    elif report == 'queuestatus':
        title = _('Queue by Status')
        col1heading = _('Queue')
        possible_options = [s[1].title() for s in Ticket.STATUS_CHOICES]
        charttype = 'bar'

    elif report == 'queuemonth':
        title = _('Queue by Month')
        col1heading = _('Queue')
        possible_options = periods
        charttype = 'date'

    elif report == 'daysuntilticketclosedbymonth':
        title = _('Days until ticket closed by Month')
        col1heading = _('Queue')
        possible_options = periods
        charttype = 'date'

    metric3 = False
    for ticket in report_queryset:
        if report == 'userpriority':
            metric1 = u'%s' % ticket.get_assigned_to
            metric2 = u'%s' % ticket.get_priority_display()

        elif report == 'userqueue':
            metric1 = u'%s' % ticket.get_assigned_to
            metric2 = u'%s' % ticket.queue.title

        elif report == 'userstatus':
            metric1 = u'%s' % ticket.get_assigned_to
            metric2 = u'%s' % ticket.get_status_display()

        elif report == 'usermonth':
            metric1 = u'%s' % ticket.get_assigned_to
            metric2 = u'%s %s' % (month_name(ticket.created.month), ticket.created.year)

        elif report == 'queuepriority':
            metric1 = u'%s' % ticket.queue.title
            metric2 = u'%s' % ticket.get_priority_display()

        elif report == 'queuestatus':
            metric1 = u'%s' % ticket.queue.title
            metric2 = u'%s' % ticket.get_status_display()

        elif report == 'queuemonth':
            metric1 = u'%s' % ticket.queue.title
            metric2 = u'%s %s' % (month_name(ticket.created.month), ticket.created.year)

        elif report == 'daysuntilticketclosedbymonth':
            metric1 = u'%s' % ticket.queue.title
            metric2 = u'%s %s' % (month_name(ticket.created.month), ticket.created.year)
            metric3 = ticket.modified - ticket.created
            metric3 = metric3.days

        summarytable[metric1, metric2] += 1
        if metric3:
            if report == 'daysuntilticketclosedbymonth':
                summarytable2[metric1, metric2] += metric3

    table = []

    if report == 'daysuntilticketclosedbymonth':
        for key in summarytable2.keys():
            summarytable[key] = summarytable2[key] / summarytable[key]

    header1 = sorted(set(list(i for i, _ in summarytable.keys())))

    column_headings = [col1heading] + possible_options

    # Pivot the data so that 'header1' fields are always first column
    # in the row, and 'possible_options' are always the 2nd - nth columns.
    for item in header1:
        data = []
        for hdr in possible_options:
            data.append(summarytable[item, hdr])
        table.append([item] + data)

    return render(request, 'helpdesk/report_output.html', {
        'title': title,
        'charttype': charttype,
        'data': table,
        'headings': column_headings,
        'from_saved_query': from_saved_query,
        'saved_query': saved_query,
    })
run_report = staff_member_required(run_report)


def save_query(request):
    title = request.POST.get('title', None)
    shared = request.POST.get('shared', False)
    if shared == 'on':  # django only translates '1', 'true', 't' into True
        shared = True
    query_encoded = request.POST.get('query_encoded', None)

    if not title or not query_encoded:
        return HttpResponseRedirect(reverse('helpdesk:list'))

    query = SavedSearch(title=title, shared=shared, query=query_encoded, user=request.user)
    query.save()

    return HttpResponseRedirect('%s?saved_query=%s' % (reverse('helpdesk:list'), query.id))
save_query = staff_member_required(save_query)


def delete_saved_query(request, id):
    query = get_object_or_404(SavedSearch, id=id, user=request.user)

    if request.method == 'POST':
        query.delete()
        return HttpResponseRedirect(reverse('helpdesk:list'))
    else:
        return render(request, 'helpdesk/confirm_delete_saved_query.html', {'query': query})
delete_saved_query = staff_member_required(delete_saved_query)


def user_settings(request):
    s = request.user.usersettings
    if request.POST:
        form = UserSettingsForm(request.POST)
        if form.is_valid():
            s.settings = form.cleaned_data
            s.save()
    else:
        form = UserSettingsForm(s.settings)

    return render(request, 'helpdesk/user_settings.html', {'form': form})
user_settings = staff_member_required(user_settings)


def email_ignore(request):
    return render(request, 'helpdesk/email_ignore_list.html', {
        'ignore_list': IgnoreEmail.objects.all(),
    })
email_ignore = superuser_required(email_ignore)


def email_ignore_add(request):
    if request.method == 'POST':
        form = EmailIgnoreForm(request.POST)
        if form.is_valid():
<<<<<<< HEAD
            ignore = form.save()
            return HttpResponseRedirect(reverse('helpdesk:email_ignore'))
=======
            form.save()
            return HttpResponseRedirect(reverse('helpdesk_email_ignore'))
>>>>>>> 179ceb2f
    else:
        form = EmailIgnoreForm(request.GET)

    return render(request, 'helpdesk/email_ignore_add.html', {'form': form})
email_ignore_add = superuser_required(email_ignore_add)


def email_ignore_del(request, id):
    ignore = get_object_or_404(IgnoreEmail, id=id)
    if request.method == 'POST':
        ignore.delete()
        return HttpResponseRedirect(reverse('helpdesk:email_ignore'))
    else:
        return render(request, 'helpdesk/email_ignore_del.html', {'ignore': ignore})
email_ignore_del = superuser_required(email_ignore_del)


def ticket_cc(request, ticket_id):
    ticket = get_object_or_404(Ticket, id=ticket_id)
    if not _has_access_to_queue(request.user, ticket.queue):
        raise PermissionDenied()

    copies_to = ticket.ticketcc_set.all()
    return render(request, 'helpdesk/ticket_cc_list.html', {
        'copies_to': copies_to,
        'ticket': ticket,
    })
ticket_cc = staff_member_required(ticket_cc)


def ticket_cc_add(request, ticket_id):
    ticket = get_object_or_404(Ticket, id=ticket_id)
    if not _has_access_to_queue(request.user, ticket.queue):
        raise PermissionDenied()

    if request.method == 'POST':
        form = TicketCCForm(request.POST)
        if form.is_valid():
            ticketcc = form.save(commit=False)
            ticketcc.ticket = ticket
            ticketcc.save()
<<<<<<< HEAD
            return HttpResponseRedirect(reverse('helpdesk:ticket_cc', kwargs={'ticket_id': ticket.id}))
=======
            return HttpResponseRedirect(reverse('helpdesk_ticket_cc',
                                                kwargs={'ticket_id': ticket.id}))
>>>>>>> 179ceb2f
    else:
        form = TicketCCForm()
    return render(request, 'helpdesk/ticket_cc_add.html', {
        'ticket': ticket,
        'form': form,
    })
ticket_cc_add = staff_member_required(ticket_cc_add)


def ticket_cc_del(request, ticket_id, cc_id):
    cc = get_object_or_404(TicketCC, ticket__id=ticket_id, id=cc_id)

    if request.method == 'POST':
        cc.delete()
<<<<<<< HEAD
        return HttpResponseRedirect(reverse('helpdesk:ticket_cc', kwargs={'ticket_id': cc.ticket.id}))
    return render(request, template_name='helpdesk/ticket_cc_del.html',
        context = {
            'cc': cc,
        })
=======
        return HttpResponseRedirect(reverse('helpdesk_ticket_cc',
                                            kwargs={'ticket_id': cc.ticket.id}))
    return render(request, 'helpdesk/ticket_cc_del.html', {'cc': cc})
>>>>>>> 179ceb2f
ticket_cc_del = staff_member_required(ticket_cc_del)


def ticket_dependency_add(request, ticket_id):
    ticket = get_object_or_404(Ticket, id=ticket_id)
    if not _has_access_to_queue(request.user, ticket.queue):
        raise PermissionDenied()
    if request.method == 'POST':
        form = TicketDependencyForm(request.POST)
        if form.is_valid():
            ticketdependency = form.save(commit=False)
            ticketdependency.ticket = ticket
            if ticketdependency.ticket != ticketdependency.depends_on:
                ticketdependency.save()
            return HttpResponseRedirect(reverse('helpdesk:view', args=[ticket.id]))
    else:
        form = TicketDependencyForm()
    return render(request, 'helpdesk/ticket_dependency_add.html', {
        'ticket': ticket,
        'form': form,
    })
ticket_dependency_add = staff_member_required(ticket_dependency_add)


def ticket_dependency_del(request, ticket_id, dependency_id):
    dependency = get_object_or_404(TicketDependency, ticket__id=ticket_id, id=dependency_id)
    if request.method == 'POST':
        dependency.delete()
<<<<<<< HEAD
        return HttpResponseRedirect(reverse('helpdesk:view', args=[ticket_id]))
    return render(request, template_name='helpdesk/ticket_dependency_del.html',
        context = {
            'dependency': dependency,
        })
=======
        return HttpResponseRedirect(reverse('helpdesk_view', args=[ticket_id]))
    return render(request, 'helpdesk/ticket_dependency_del.html', {'dependency': dependency})
>>>>>>> 179ceb2f
ticket_dependency_del = staff_member_required(ticket_dependency_del)


def attachment_del(request, ticket_id, attachment_id):
    ticket = get_object_or_404(Ticket, id=ticket_id)
    if not _has_access_to_queue(request.user, ticket.queue):
        raise PermissionDenied()
    attachment = get_object_or_404(Attachment, id=attachment_id)
    attachment.delete()
    return HttpResponseRedirect(reverse('helpdesk:view', args=[ticket_id]))
attachment_del = staff_member_required(attachment_del)


def calc_average_nbr_days_until_ticket_resolved(Tickets):
    nbr_closed_tickets = len(Tickets)
    days_per_ticket = 0
    days_each_ticket = list()

    for ticket in Tickets:
        time_ticket_open = ticket.modified - ticket.created
        days_this_ticket = time_ticket_open.days
        days_per_ticket += days_this_ticket
        days_each_ticket.append(days_this_ticket)

    if nbr_closed_tickets > 0:
        mean_per_ticket = days_per_ticket / nbr_closed_tickets
    else:
        mean_per_ticket = 0

    return mean_per_ticket


def calc_basic_ticket_stats(Tickets):
    # all not closed tickets (open, reopened, resolved,) - independent of user
    all_open_tickets = Tickets.exclude(status=Ticket.CLOSED_STATUS)
    today = datetime.today()

    date_30 = date_rel_to_today(today, 30)
    date_60 = date_rel_to_today(today, 60)
    date_30_str = date_30.strftime('%Y-%m-%d')
    date_60_str = date_60.strftime('%Y-%m-%d')

    # > 0 & <= 30
    ota_le_30 = all_open_tickets.filter(created__gte=date_30_str)
    N_ota_le_30 = len(ota_le_30)

    # >= 30 & <= 60
    ota_le_60_ge_30 = all_open_tickets.filter(created__gte=date_60_str, created__lte=date_30_str)
    N_ota_le_60_ge_30 = len(ota_le_60_ge_30)

    # >= 60
    ota_ge_60 = all_open_tickets.filter(created__lte=date_60_str)
    N_ota_ge_60 = len(ota_ge_60)

    # (O)pen (T)icket (S)tats
    ots = list()
    # label, number entries, color, sort_string
    ots.append(['< 30 days', N_ota_le_30, get_color_for_nbr_days(N_ota_le_30),
                sort_string(date_30_str, ''), ])
    ots.append(['30 - 60 days', N_ota_le_60_ge_30, get_color_for_nbr_days(N_ota_le_60_ge_30),
                sort_string(date_60_str, date_30_str), ])
    ots.append(['> 60 days', N_ota_ge_60, get_color_for_nbr_days(N_ota_ge_60),
                sort_string('', date_60_str), ])

    # all closed tickets - independent of user.
    all_closed_tickets = Tickets.filter(status=Ticket.CLOSED_STATUS)
    average_nbr_days_until_ticket_closed = \
        calc_average_nbr_days_until_ticket_resolved(all_closed_tickets)
    # all closed tickets that were opened in the last 60 days.
    all_closed_last_60_days = all_closed_tickets.filter(created__gte=date_60_str)
    average_nbr_days_until_ticket_closed_last_60_days = \
        calc_average_nbr_days_until_ticket_resolved(all_closed_last_60_days)

    # put together basic stats
    basic_ticket_stats = {
        'average_nbr_days_until_ticket_closed': average_nbr_days_until_ticket_closed,
        'average_nbr_days_until_ticket_closed_last_60_days':
            average_nbr_days_until_ticket_closed_last_60_days,
        'open_ticket_stats': ots,
    }

    return basic_ticket_stats


def get_color_for_nbr_days(nbr_days):
    if nbr_days < 5:
        color_string = 'green'
    elif nbr_days < 10:
        color_string = 'orange'
    else:  # more than 10 days
        color_string = 'red'

    return color_string


def days_since_created(today, ticket):
    return (today - ticket.created).days


def date_rel_to_today(today, offset):
    return today - timedelta(days=offset)


def sort_string(begin, end):
    return 'sort=created&date_from=%s&date_to=%s&status=%s&status=%s&status=%s' % (
        begin, end, Ticket.OPEN_STATUS, Ticket.REOPENED_STATUS, Ticket.RESOLVED_STATUS)<|MERGE_RESOLUTION|>--- conflicted
+++ resolved
@@ -364,18 +364,13 @@
 
 
 def update_ticket(request, ticket_id, public=False):
-<<<<<<< HEAD
-    if not (public or (request.user.is_authenticated() and request.user.is_active and (request.user.is_staff or helpdesk_settings.HELPDESK_ALLOW_NON_STAFF_TICKET_UPDATE))):
-        return HttpResponseRedirect('%s?next=%s' % (reverse('helpdesk:login'), request.path))
-=======
     if not (public or (
             request.user.is_authenticated() and
             request.user.is_active and (
                 request.user.is_staff or
                 helpdesk_settings.HELPDESK_ALLOW_NON_STAFF_TICKET_UPDATE))):
         return HttpResponseRedirect('%s?next=%s' %
-                                    (reverse('login'), request.path))
->>>>>>> 179ceb2f
+                                    (reverse('helpdesk:login'), request.path))
 
     ticket = get_object_or_404(Ticket, id=ticket_id)
 
@@ -1313,13 +1308,8 @@
     if request.method == 'POST':
         form = EmailIgnoreForm(request.POST)
         if form.is_valid():
-<<<<<<< HEAD
-            ignore = form.save()
+            form.save()
             return HttpResponseRedirect(reverse('helpdesk:email_ignore'))
-=======
-            form.save()
-            return HttpResponseRedirect(reverse('helpdesk_email_ignore'))
->>>>>>> 179ceb2f
     else:
         form = EmailIgnoreForm(request.GET)
 
@@ -1361,12 +1351,8 @@
             ticketcc = form.save(commit=False)
             ticketcc.ticket = ticket
             ticketcc.save()
-<<<<<<< HEAD
-            return HttpResponseRedirect(reverse('helpdesk:ticket_cc', kwargs={'ticket_id': ticket.id}))
-=======
-            return HttpResponseRedirect(reverse('helpdesk_ticket_cc',
+            return HttpResponseRedirect(reverse('helpdesk:ticket_cc',
                                                 kwargs={'ticket_id': ticket.id}))
->>>>>>> 179ceb2f
     else:
         form = TicketCCForm()
     return render(request, 'helpdesk/ticket_cc_add.html', {
@@ -1381,17 +1367,9 @@
 
     if request.method == 'POST':
         cc.delete()
-<<<<<<< HEAD
-        return HttpResponseRedirect(reverse('helpdesk:ticket_cc', kwargs={'ticket_id': cc.ticket.id}))
-    return render(request, template_name='helpdesk/ticket_cc_del.html',
-        context = {
-            'cc': cc,
-        })
-=======
-        return HttpResponseRedirect(reverse('helpdesk_ticket_cc',
+        return HttpResponseRedirect(reverse('helpdesk:ticket_cc',
                                             kwargs={'ticket_id': cc.ticket.id}))
     return render(request, 'helpdesk/ticket_cc_del.html', {'cc': cc})
->>>>>>> 179ceb2f
 ticket_cc_del = staff_member_required(ticket_cc_del)
 
 
@@ -1420,16 +1398,8 @@
     dependency = get_object_or_404(TicketDependency, ticket__id=ticket_id, id=dependency_id)
     if request.method == 'POST':
         dependency.delete()
-<<<<<<< HEAD
         return HttpResponseRedirect(reverse('helpdesk:view', args=[ticket_id]))
-    return render(request, template_name='helpdesk/ticket_dependency_del.html',
-        context = {
-            'dependency': dependency,
-        })
-=======
-        return HttpResponseRedirect(reverse('helpdesk_view', args=[ticket_id]))
     return render(request, 'helpdesk/ticket_dependency_del.html', {'dependency': dependency})
->>>>>>> 179ceb2f
 ticket_dependency_del = staff_member_required(ticket_dependency_del)
 
 
