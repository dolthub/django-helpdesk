# -*- coding: utf-8 -*-
import sys
from importlib import reload
from django.urls import reverse
from django.test import TestCase

<<<<<<< HEAD
from helpdesk import settings as helpdesk_settings
from helpdesk.models import Queue
from helpdesk.tests.helpers import (get_staff_user, reload_urlconf, User, create_ticket, print_response)
=======
from helpdesk.models import KBCategory
from helpdesk.tests.helpers import get_user, reload_urlconf
>>>>>>> 951cc68e


class KBDisabledTestCase(TestCase):
    def setUp(self):
        self.HELPDESK_KB_ENABLED = helpdesk_settings.HELPDESK_KB_ENABLED
        if self.HELPDESK_KB_ENABLED:
            helpdesk_settings.HELPDESK_KB_ENABLED = False
            reload_urlconf()

    def tearDown(self):
        if self.HELPDESK_KB_ENABLED:
            helpdesk_settings.HELPDESK_KB_ENABLED = True
            reload_urlconf()

    def test_navigation(self):
        """Test proper rendering of navigation.html by accessing the dashboard"""
        from django.urls import NoReverseMatch

        self.client.login(username=get_user(is_staff=True).get_username(), password='password')
        self.assertRaises(NoReverseMatch, reverse, 'helpdesk:kb_index')
        try:
            response = self.client.get(reverse('helpdesk:dashboard'))
        except NoReverseMatch as e:
            if 'helpdesk:kb_index' in e.message:
                self.fail("Please verify any unchecked references to helpdesk_kb_index (start with navigation.html)")
            else:
                raise
        else:
            self.assertEqual(response.status_code, 200)

<<<<<<< HEAD

class StaffUserTestCaseMixin(object):
    HELPDESK_ALLOW_NON_STAFF_TICKET_UPDATE = False

    def setUp(self):
        self.original_setting = helpdesk_settings.HELPDESK_ALLOW_NON_STAFF_TICKET_UPDATE
        helpdesk_settings.HELPDESK_ALLOW_NON_STAFF_TICKET_UPDATE = self.HELPDESK_ALLOW_NON_STAFF_TICKET_UPDATE
        self.reload_views()

    def tearDown(self):
        helpdesk_settings.HELPDESK_ALLOW_NON_STAFF_TICKET_UPDATE = self.original_setting
        self.reload_views()

    def reload_views(self):
        try:
            reload(sys.modules['helpdesk.decorators'])
            reload(sys.modules['helpdesk.views.staff'])
            reload_urlconf()
        except KeyError:
            pass

    def test_anonymous_user(self):
        """Access to the dashboard always requires a login"""
        response = self.client.get(reverse('helpdesk:dashboard'), follow=True)
        self.assertTemplateUsed(response, 'helpdesk/registration/login.html')


class NonStaffUsersAllowedTestCase(StaffUserTestCaseMixin, TestCase):
    HELPDESK_ALLOW_NON_STAFF_TICKET_UPDATE = True

    def test_non_staff_allowed(self):
        """If HELPDESK_ALLOW_NON_STAFF_TICKET_UPDATE is True,
        authenticated, non-staff users should be able to access
        the dashboard.
        """
        from helpdesk.decorators import is_helpdesk_staff

        user = User.objects.create_user(username='henry.wensleydale', password='gouda', email='wensleydale@example.com')

        self.assertTrue(is_helpdesk_staff(user))

        self.client.login(username=user.username, password='gouda')
        response = self.client.get(reverse('helpdesk:dashboard'), follow=True)
        self.assertTemplateUsed(response, 'helpdesk/dashboard.html')


class StaffUsersOnlyTestCase(StaffUserTestCaseMixin, TestCase):
    # Use default values
    HELPDESK_ALLOW_NON_STAFF_TICKET_UPDATE = False

    def setUp(self):
        super().setUp()
        self.non_staff_user = User.objects.create_user(username='henry.wensleydale', password='gouda', email='wensleydale@example.com')

    def test_staff_user_detection(self):
        """Staff and non-staff users are correctly identified"""
        from helpdesk.decorators import is_helpdesk_staff

        self.assertFalse(is_helpdesk_staff(self.non_staff_user))
        self.assertTrue(is_helpdesk_staff(get_staff_user()))

    def test_staff_can_access_dashboard(self):
        """When HELPDESK_ALLOW_NON_STAFF_TICKET_UPDATE is False,
        staff users should be able to access the dashboard.
        """
        from helpdesk.decorators import is_helpdesk_staff

        user = get_staff_user()
        self.client.login(username=user.username, password='password')
        response = self.client.get(reverse('helpdesk:dashboard'), follow=True)
        self.assertTemplateUsed(response, 'helpdesk/dashboard.html')

    def test_non_staff_cannot_access_dashboard(self):
        """When HELPDESK_ALLOW_NON_STAFF_TICKET_UPDATE is False,
        non-staff users should not be able to access the dashboard.
        """
        from helpdesk.decorators import is_helpdesk_staff

        user = self.non_staff_user
        self.client.login(username=user.username, password=user.password)
        response = self.client.get(reverse('helpdesk:dashboard'), follow=True)
        self.assertTemplateUsed(response, 'helpdesk/registration/login.html')

    def test_staff_rss(self):
        """If HELPDESK_ALLOW_NON_STAFF_TICKET_UPDATE is False,
        staff users should be able to access rss feeds.
        """
        user = get_staff_user()
        self.client.login(username=user.username, password='password')
        response = self.client.get(reverse('helpdesk:rss_unassigned'), follow=True)
        self.assertContains(response, 'Unassigned Open and Reopened tickets')

    def test_non_staff_cannot_rss(self):
        """If HELPDESK_ALLOW_NON_STAFF_TICKET_UPDATE is False,
        non-staff users should not be able to access rss feeds.
        """
        user = self.non_staff_user
        self.client.login(username=user.username, password='password')
        queue = Queue.objects.create(
            title="Foo",
            slug="test_queue",
        )
        rss_urls = [
            reverse('helpdesk:rss_user', args=[user.username]),
            reverse('helpdesk:rss_user_queue', args=[user.username, 'test_queue']),
            reverse('helpdesk:rss_queue', args=['test_queue']),
            reverse('helpdesk:rss_unassigned'),
            reverse('helpdesk:rss_activity'),
        ]
        for rss_url in rss_urls:
            response = self.client.get(rss_url, follow=True)
            self.assertTemplateUsed(response, 'helpdesk/registration/login.html')


class CustomStaffUserTestCase(StaffUserTestCaseMixin, TestCase):
    @staticmethod
    def custom_staff_filter(user):
        """Arbitrary user validation function"""
        return user.is_authenticated and user.is_active and user.username.lower().endswith('wensleydale')

    HELPDESK_ALLOW_NON_STAFF_TICKET_UPDATE = custom_staff_filter

    def test_custom_staff_pass(self):
        """If HELPDESK_ALLOW_NON_STAFF_TICKET_UPDATE is callable,
        a custom access rule is applied.
        """
        from helpdesk.decorators import is_helpdesk_staff

        user = User.objects.create_user(username='henry.wensleydale', password='gouda', email='wensleydale@example.com')

        self.assertTrue(is_helpdesk_staff(user))

        self.client.login(username=user.username, password='gouda')
        response = self.client.get(reverse('helpdesk:dashboard'), follow=True)
        self.assertTemplateUsed(response, 'helpdesk/dashboard.html')

    def test_custom_staff_fail(self):
        from helpdesk.decorators import is_helpdesk_staff

        user = User.objects.create_user(username='terry.milton', password='frog', email='milton@example.com')

        self.assertFalse(is_helpdesk_staff(user))

        self.client.login(username=user.username, password='frog')
        response = self.client.get(reverse('helpdesk:dashboard'), follow=True)
        self.assertTemplateUsed(response, 'helpdesk/registration/login.html')


class HomePageAnonymousUserTestCase(TestCase):
    def setUp(self):
        self.redirect_to_login = helpdesk_settings.HELPDESK_REDIRECT_TO_LOGIN_BY_DEFAULT

    def tearDown(self):
        helpdesk_settings.HELPDESK_REDIRECT_TO_LOGIN_BY_DEFAULT = self.redirect_to_login

    def test_homepage(self):
        helpdesk_settings.HELPDESK_REDIRECT_TO_LOGIN_BY_DEFAULT = True
        response = self.client.get(reverse('helpdesk:home'))
        self.assertTemplateUsed('helpdesk/public_homepage.html')

    def test_redirect_to_login(self):
        """Unauthenticated users are redirected to the login page if HELPDESK_REDIRECT_TO_LOGIN_BY_DEFAULT is True"""
        helpdesk_settings.HELPDESK_REDIRECT_TO_LOGIN_BY_DEFAULT = True
        response = self.client.get(reverse('helpdesk:home'))
        self.assertRedirects(response, reverse('helpdesk:login'))


class HomePageTestCase(TestCase):
    def setUp(self):
        self.original_setting = helpdesk_settings.HELPDESK_ALLOW_NON_STAFF_TICKET_UPDATE
        helpdesk_settings.HELPDESK_ALLOW_NON_STAFF_TICKET_UPDATE = False
        try:
            reload(sys.modules['helpdesk.views.public'])
        except KeyError:
            pass

    def tearDown(self):
        helpdesk_settings.HELPDESK_ALLOW_NON_STAFF_TICKET_UPDATE = self.original_setting
        reload(sys.modules['helpdesk.views.public'])

    def assertUserRedirectedToView(self, user, view_name):
        self.client.login(username=user.username, password='password')
        response = self.client.get(reverse('helpdesk:home'))
        self.assertRedirects(response, reverse(view_name))
        self.client.logout()

    def test_redirect_to_dashboard(self):
        """Authenticated users are redirected to the dashboard"""
        user = get_staff_user()

        # login_view_ticketlist is False...
        user.usersettings_helpdesk.login_view_ticketlist = False
        user.usersettings_helpdesk.save()
        self.assertUserRedirectedToView(user, 'helpdesk:dashboard')

    def test_no_user_settings_redirect_to_dashboard(self):
        """Authenticated users are redirected to the dashboard if user settings are missing"""
        from helpdesk.models import UserSettings
        user = get_staff_user()

        UserSettings.objects.filter(user=user).delete()
        self.assertUserRedirectedToView(user, 'helpdesk:dashboard')

    def test_redirect_to_ticket_list(self):
        """Authenticated users are redirected to the ticket list based on their user settings"""
        user = get_staff_user()
        user.usersettings_helpdesk.login_view_ticketlist = True
        user.usersettings_helpdesk.save()

        self.assertUserRedirectedToView(user, 'helpdesk:list')


class ReturnToTicketTestCase(TestCase):
    def test_staff_user(self):
        from helpdesk.views.staff import return_to_ticket

        user = get_staff_user()
        ticket = create_ticket()
        response = return_to_ticket(user, helpdesk_settings, ticket)
        self.assertEqual(response['location'], ticket.get_absolute_url())

    def test_non_staff_user(self):
        from helpdesk.views.staff import return_to_ticket

        user = User.objects.create_user(username='henry.wensleydale', password='gouda', email='wensleydale@example.com')
        ticket = create_ticket()
        response = return_to_ticket(user, helpdesk_settings, ticket)
        self.assertEqual(response['location'], ticket.ticket_url)
=======
    def test_public_homepage_with_kb_category(self):
        KBCategory.objects.create(title="KB Cat 1",
                                  slug="kbcat1",
                                  description="Some category of KB info")
        response = self.client.get(reverse('helpdesk:home'))
        self.assertEqual(response.status_code, 200)
        self.assertTemplateUsed(response, 'helpdesk/public_homepage.html')


class TestDecorator(TestCase):

    def test_staff_member_restrictions(self):
        user = get_user(username='helpdesk.user',
                        password='password')

        self.client.login(username=user.get_username(),
                          password='password')
        response = self.client.get(reverse('helpdesk:list'))
        self.assertEqual(response.status_code, 403)

    def test_staff_member_access(self):
        user = get_user(username='helpdesk.user',
                        password='password',
                        is_staff=True)

        self.client.login(username=user.get_username(),
                          password='password')
        response = self.client.get(reverse('helpdesk:list'))
        self.assertEqual(response.status_code, 200)
        self.assertTemplateUsed(response, 'helpdesk/ticket_list.html')

    def test_superuser_member_restrictions(self):
        user = get_user(username='helpdesk.superuser',
                        password='password',
                        is_staff=True)

        self.client.login(username=user.get_username(),
                          password='password')
        response = self.client.get(reverse('helpdesk:email_ignore'))
        self.assertEqual(response.status_code, 403)

    def test_superuser_member_access(self):
        user = get_user(username='helpdesk.superuser',
                        password='password',
                        is_staff=True,
                        is_superuser=True)

        self.client.login(username=user.get_username(),
                          password='password')
        response = self.client.get(reverse('helpdesk:email_ignore'))
        self.assertEqual(response.status_code, 200)
        self.assertTemplateUsed(response, 'helpdesk/email_ignore_list.html')
>>>>>>> 951cc68e
<|MERGE_RESOLUTION|>--- conflicted
+++ resolved
@@ -4,14 +4,9 @@
 from django.urls import reverse
 from django.test import TestCase
 
-<<<<<<< HEAD
 from helpdesk import settings as helpdesk_settings
 from helpdesk.models import Queue
 from helpdesk.tests.helpers import (get_staff_user, reload_urlconf, User, create_ticket, print_response)
-=======
-from helpdesk.models import KBCategory
-from helpdesk.tests.helpers import get_user, reload_urlconf
->>>>>>> 951cc68e
 
 
 class KBDisabledTestCase(TestCase):
@@ -42,7 +37,6 @@
         else:
             self.assertEqual(response.status_code, 200)
 
-<<<<<<< HEAD
 
 class StaffUserTestCaseMixin(object):
     HELPDESK_ALLOW_NON_STAFF_TICKET_UPDATE = False
@@ -270,58 +264,4 @@
         user = User.objects.create_user(username='henry.wensleydale', password='gouda', email='wensleydale@example.com')
         ticket = create_ticket()
         response = return_to_ticket(user, helpdesk_settings, ticket)
-        self.assertEqual(response['location'], ticket.ticket_url)
-=======
-    def test_public_homepage_with_kb_category(self):
-        KBCategory.objects.create(title="KB Cat 1",
-                                  slug="kbcat1",
-                                  description="Some category of KB info")
-        response = self.client.get(reverse('helpdesk:home'))
-        self.assertEqual(response.status_code, 200)
-        self.assertTemplateUsed(response, 'helpdesk/public_homepage.html')
-
-
-class TestDecorator(TestCase):
-
-    def test_staff_member_restrictions(self):
-        user = get_user(username='helpdesk.user',
-                        password='password')
-
-        self.client.login(username=user.get_username(),
-                          password='password')
-        response = self.client.get(reverse('helpdesk:list'))
-        self.assertEqual(response.status_code, 403)
-
-    def test_staff_member_access(self):
-        user = get_user(username='helpdesk.user',
-                        password='password',
-                        is_staff=True)
-
-        self.client.login(username=user.get_username(),
-                          password='password')
-        response = self.client.get(reverse('helpdesk:list'))
-        self.assertEqual(response.status_code, 200)
-        self.assertTemplateUsed(response, 'helpdesk/ticket_list.html')
-
-    def test_superuser_member_restrictions(self):
-        user = get_user(username='helpdesk.superuser',
-                        password='password',
-                        is_staff=True)
-
-        self.client.login(username=user.get_username(),
-                          password='password')
-        response = self.client.get(reverse('helpdesk:email_ignore'))
-        self.assertEqual(response.status_code, 403)
-
-    def test_superuser_member_access(self):
-        user = get_user(username='helpdesk.superuser',
-                        password='password',
-                        is_staff=True,
-                        is_superuser=True)
-
-        self.client.login(username=user.get_username(),
-                          password='password')
-        response = self.client.get(reverse('helpdesk:email_ignore'))
-        self.assertEqual(response.status_code, 200)
-        self.assertTemplateUsed(response, 'helpdesk/email_ignore_list.html')
->>>>>>> 951cc68e
+        self.assertEqual(response['location'], ticket.ticket_url)