--- conflicted
+++ resolved
@@ -954,11 +954,8 @@
         if not self.mime_type:
             self.mime_type = \
                 mimetypes.guess_type(self.filename, strict=False)[0] or \
-<<<<<<< HEAD
                 'application/octet-stream'
-=======
-                'application/octet-stream',
->>>>>>> 27cf481c
+
 
         return super(Attachment, self).save(*args, **kwargs)
 
